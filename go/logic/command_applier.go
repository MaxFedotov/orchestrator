/*
   Copyright 2017 Shlomi Noach, GitHub Inc.

   Licensed under the Apache License, Version 2.0 (the "License");
   you may not use this file except in compliance with the License.
   You may obtain a copy of the License at

       http://www.apache.org/licenses/LICENSE-2.0

   Unless required by applicable law or agreed to in writing, software
   distributed under the License is distributed on an "AS IS" BASIS,
   WITHOUT WARRANTIES OR CONDITIONS OF ANY KIND, either express or implied.
   See the License for the specific language governing permissions and
   limitations under the License.
*/

package logic

import (
	"encoding/json"

	"github.com/github/orchestrator/go/inst"
	"github.com/github/orchestrator/go/kv"
	"github.com/github/orchestrator/go/raft"

	"github.com/openark/golib/log"
)

// AsyncRequest represents an entry in the async_request table
type CommandApplier struct {
}

func NewCommandApplier() *CommandApplier {
	applier := &CommandApplier{}
	return applier
}

func (applier *CommandApplier) ApplyCommand(op string, value []byte) interface{} {
	switch op {
	case "heartbeat":
		return nil
	case "async-snapshot":
		return applier.asyncSnapshot(value)
	case "register-node":
		return applier.registerNode(value)
	case "discover":
		return applier.discover(value)
	case "injected-pseudo-gtid":
		return applier.injectedPseudoGTID(value)
	case "forget":
		return applier.forget(value)
	case "forget-cluster":
		return applier.forgetCluster(value)
	case "begin-downtime":
		return applier.beginDowntime(value)
	case "end-downtime":
		return applier.endDowntime(value)
	case "register-candidate":
		return applier.registerCandidate(value)
	case "ack-recovery":
		return applier.ackRecovery(value)
	case "register-hostname-unresolve":
		return applier.registerHostnameUnresolve(value)
	case "submit-pool-instances":
		return applier.submitPoolInstances(value)
	case "register-failure-detection":
		return applier.registerFailureDetection(value)
	case "write-recovery":
		return applier.writeRecovery(value)
	case "write-recovery-step":
		return applier.writeRecoveryStep(value)
	case "resolve-recovery":
		return applier.resolveRecovery(value)
	case "disable-global-recoveries":
		return applier.disableGlobalRecoveries(value)
	case "enable-global-recoveries":
		return applier.enableGlobalRecoveries(value)
	case "put-key-value":
		return applier.putKeyValue(value)
<<<<<<< HEAD
	case "put-instance-tag":
		return applier.putInstanceTag(value)
	case "delete-instance-tag":
		return applier.deleteInstanceTag(value)
=======
	case "add-key-value":
		return applier.addKeyValue(value)
>>>>>>> bbae7b2c
	case "leader-uri":
		return applier.leaderURI(value)
	case "request-health-report":
		return applier.healthReport(value)
	}
	return log.Errorf("Unknown command op: %s", op)
}

func (applier *CommandApplier) asyncSnapshot(value []byte) interface{} {
	err := orcraft.AsyncSnapshot()
	return err
}

func (applier *CommandApplier) registerNode(value []byte) interface{} {
	return nil
}

func (applier *CommandApplier) discover(value []byte) interface{} {
	instanceKey := inst.InstanceKey{}
	if err := json.Unmarshal(value, &instanceKey); err != nil {
		return log.Errore(err)
	}
	DiscoverInstance(instanceKey)
	return nil
}

func (applier *CommandApplier) injectedPseudoGTID(value []byte) interface{} {
	var clusterName string
	if err := json.Unmarshal(value, &clusterName); err != nil {
		return log.Errore(err)
	}
	inst.RegisterInjectedPseudoGTID(clusterName)
	return nil
}

func (applier *CommandApplier) forget(value []byte) interface{} {
	instanceKey := inst.InstanceKey{}
	if err := json.Unmarshal(value, &instanceKey); err != nil {
		return log.Errore(err)
	}
	err := inst.ForgetInstance(&instanceKey)
	return err
}

func (applier *CommandApplier) forgetCluster(value []byte) interface{} {
	var clusterName string
	if err := json.Unmarshal(value, &clusterName); err != nil {
		return log.Errore(err)
	}
	err := inst.ForgetCluster(clusterName)
	return err
}

func (applier *CommandApplier) beginDowntime(value []byte) interface{} {
	downtime := inst.Downtime{}
	if err := json.Unmarshal(value, &downtime); err != nil {
		return log.Errore(err)
	}
	err := inst.BeginDowntime(&downtime)
	return err
}

func (applier *CommandApplier) endDowntime(value []byte) interface{} {
	instanceKey := inst.InstanceKey{}
	if err := json.Unmarshal(value, &instanceKey); err != nil {
		return log.Errore(err)
	}
	_, err := inst.EndDowntime(&instanceKey)
	return err
}

func (applier *CommandApplier) registerCandidate(value []byte) interface{} {
	candidate := inst.CandidateDatabaseInstance{}
	if err := json.Unmarshal(value, &candidate); err != nil {
		return log.Errore(err)
	}
	err := inst.RegisterCandidateInstance(&candidate)
	return err
}

func (applier *CommandApplier) ackRecovery(value []byte) interface{} {
	ack := RecoveryAcknowledgement{}
	err := json.Unmarshal(value, &ack)
	if err != nil {
		return log.Errore(err)
	}
	if ack.AllRecoveries {
		_, err = AcknowledgeAllRecoveries(ack.Owner, ack.Comment)
	}
	if ack.ClusterName != "" {
		_, err = AcknowledgeClusterRecoveries(ack.ClusterName, ack.Owner, ack.Comment)
	}
	if ack.Key.IsValid() {
		_, err = AcknowledgeInstanceRecoveries(&ack.Key, ack.Owner, ack.Comment)
	}
	if ack.Id > 0 {
		_, err = AcknowledgeRecovery(ack.Id, ack.Owner, ack.Comment)
	}
	if ack.UID != "" {
		_, err = AcknowledgeRecoveryByUID(ack.UID, ack.Owner, ack.Comment)
	}
	return err
}

func (applier *CommandApplier) registerHostnameUnresolve(value []byte) interface{} {
	registration := inst.HostnameRegistration{}
	if err := json.Unmarshal(value, &registration); err != nil {
		return log.Errore(err)
	}
	err := inst.RegisterHostnameUnresolve(&registration)
	return err
}

func (applier *CommandApplier) submitPoolInstances(value []byte) interface{} {
	submission := inst.PoolInstancesSubmission{}
	if err := json.Unmarshal(value, &submission); err != nil {
		return log.Errore(err)
	}
	err := inst.ApplyPoolInstances(&submission)
	return err
}

func (applier *CommandApplier) registerFailureDetection(value []byte) interface{} {
	analysisEntry := inst.ReplicationAnalysis{}
	if err := json.Unmarshal(value, &analysisEntry); err != nil {
		return log.Errore(err)
	}
	_, err := AttemptFailureDetectionRegistration(&analysisEntry)
	return err
}

func (applier *CommandApplier) writeRecovery(value []byte) interface{} {
	topologyRecovery := TopologyRecovery{}
	if err := json.Unmarshal(value, &topologyRecovery); err != nil {
		return log.Errore(err)
	}
	if _, err := writeTopologyRecovery(&topologyRecovery); err != nil {
		return err
	}
	return nil
}

func (applier *CommandApplier) writeRecoveryStep(value []byte) interface{} {
	topologyRecoveryStep := TopologyRecoveryStep{}
	if err := json.Unmarshal(value, &topologyRecoveryStep); err != nil {
		return log.Errore(err)
	}
	err := writeTopologyRecoveryStep(&topologyRecoveryStep)
	return err
}

func (applier *CommandApplier) resolveRecovery(value []byte) interface{} {
	topologyRecovery := TopologyRecovery{}
	if err := json.Unmarshal(value, &topologyRecovery); err != nil {
		return log.Errore(err)
	}
	if err := writeResolveRecovery(&topologyRecovery); err != nil {
		return log.Errore(err)
	}
	return nil
}

func (applier *CommandApplier) disableGlobalRecoveries(value []byte) interface{} {
	err := DisableRecovery()
	return err
}

func (applier *CommandApplier) enableGlobalRecoveries(value []byte) interface{} {
	err := EnableRecovery()
	return err
}

func (applier *CommandApplier) putKeyValue(value []byte) interface{} {
	kvPair := kv.KVPair{}
	if err := json.Unmarshal(value, &kvPair); err != nil {
		return log.Errore(err)
	}
	err := kv.PutKVPair(&kvPair)
	return err
}

<<<<<<< HEAD
func (applier *CommandApplier) putInstanceTag(value []byte) interface{} {
	instanceTag := inst.InstanceTag{}
	if err := json.Unmarshal(value, &instanceTag); err != nil {
		return log.Errore(err)
	}
	err := inst.PutInstanceTag(&instanceTag.Key, &instanceTag.T)
	return err
}

func (applier *CommandApplier) deleteInstanceTag(value []byte) interface{} {
	instanceTag := inst.InstanceTag{}
	if err := json.Unmarshal(value, &instanceTag); err != nil {
		return log.Errore(err)
	}
	_, err := inst.DeleteInstanceTag(&instanceTag.Key, &instanceTag.T)
=======
func (applier *CommandApplier) addKeyValue(value []byte) interface{} {
	kvPair := kv.KVPair{}
	if err := json.Unmarshal(value, &kvPair); err != nil {
		return log.Errore(err)
	}
	err := kv.AddKVPair(&kvPair)
>>>>>>> bbae7b2c
	return err
}

func (applier *CommandApplier) leaderURI(value []byte) interface{} {
	var uri string
	if err := json.Unmarshal(value, &uri); err != nil {
		return log.Errore(err)
	}
	orcraft.LeaderURI.Set(uri)
	return nil
}

func (applier *CommandApplier) healthReport(value []byte) interface{} {
	var authenticationToken string
	if err := json.Unmarshal(value, &authenticationToken); err != nil {
		return log.Errore(err)
	}
	orcraft.ReportToRaftLeader(authenticationToken)
	return nil
}<|MERGE_RESOLUTION|>--- conflicted
+++ resolved
@@ -77,15 +77,12 @@
 		return applier.enableGlobalRecoveries(value)
 	case "put-key-value":
 		return applier.putKeyValue(value)
-<<<<<<< HEAD
+	case "add-key-value":
+		return applier.addKeyValue(value)
 	case "put-instance-tag":
 		return applier.putInstanceTag(value)
 	case "delete-instance-tag":
 		return applier.deleteInstanceTag(value)
-=======
-	case "add-key-value":
-		return applier.addKeyValue(value)
->>>>>>> bbae7b2c
 	case "leader-uri":
 		return applier.leaderURI(value)
 	case "request-health-report":
@@ -267,7 +264,6 @@
 	return err
 }
 
-<<<<<<< HEAD
 func (applier *CommandApplier) putInstanceTag(value []byte) interface{} {
 	instanceTag := inst.InstanceTag{}
 	if err := json.Unmarshal(value, &instanceTag); err != nil {
@@ -283,14 +279,16 @@
 		return log.Errore(err)
 	}
 	_, err := inst.DeleteInstanceTag(&instanceTag.Key, &instanceTag.T)
-=======
+	return err
+}
+
 func (applier *CommandApplier) addKeyValue(value []byte) interface{} {
 	kvPair := kv.KVPair{}
 	if err := json.Unmarshal(value, &kvPair); err != nil {
 		return log.Errore(err)
 	}
 	err := kv.AddKVPair(&kvPair)
->>>>>>> bbae7b2c
+
 	return err
 }
 
