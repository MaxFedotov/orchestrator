--- conflicted
+++ resolved
@@ -29,22 +29,6 @@
 
 const ReasonableDiscoveryLatency = 500 * time.Millisecond
 
-<<<<<<< HEAD
-// ParseCandidatePromotionRule returns a CandidatePromotionRule by name.
-// It returns an error if there is no known rule by the given name.
-func ParseCandidatePromotionRule(ruleName string) (CandidatePromotionRule, error) {
-	switch ruleName {
-	case "prefer", "neutral", "prefer_not", "must_not":
-		return CandidatePromotionRule(ruleName), nil
-	case "must":
-		return CandidatePromotionRule(""), fmt.Errorf("CandidatePromotionRule: %v not supported yet", ruleName)
-	default:
-		return CandidatePromotionRule(""), fmt.Errorf("Invalid CandidatePromotionRule: %v", ruleName)
-	}
-}
-
-=======
->>>>>>> cfaef7b2
 // Instance represents a database instance, including its current configuration & status.
 // It presents important replication configuration and detailed replication status.
 type Instance struct {
