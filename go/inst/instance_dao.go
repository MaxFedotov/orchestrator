/*
   Copyright 2014 Outbrain Inc.

   Licensed under the Apache License, Version 2.0 (the "License");
   you may not use this file except in compliance with the License.
   You may obtain a copy of the License at

       http://www.apache.org/licenses/LICENSE-2.0

   Unless required by applicable law or agreed to in writing, software
   distributed under the License is distributed on an "AS IS" BASIS,
   WITHOUT WARRANTIES OR CONDITIONS OF ANY KIND, either express or implied.
   See the License for the specific language governing permissions and
   limitations under the License.
*/

package inst

import (
	"fmt"
	"regexp"
	"sort"
	"strings"
	"time"

	"github.com/outbrain/golib/log"
	"github.com/outbrain/golib/math"
	"github.com/outbrain/golib/sqlutils"
	"github.com/outbrain/orchestrator/go/config"
	"github.com/outbrain/orchestrator/go/db"
	"github.com/pmylund/go-cache"
	"github.com/rcrowley/go-metrics"
)

const backendDBConcurrency = 20

var instanceReadChan = make(chan bool, backendDBConcurrency)
var instanceWriteChan = make(chan bool, backendDBConcurrency)

// InstancesByCountSlaveHosts is a sortable type for Instance
type InstancesByCountSlaveHosts [](*Instance)

func (this InstancesByCountSlaveHosts) Len() int      { return len(this) }
func (this InstancesByCountSlaveHosts) Swap(i, j int) { this[i], this[j] = this[j], this[i] }
func (this InstancesByCountSlaveHosts) Less(i, j int) bool {
	return len(this[i].SlaveHosts) < len(this[j].SlaveHosts)
}

// instanceKeyInformativeClusterName is a non-authoritative cache; used for auditing or general purpose.
var instanceKeyInformativeClusterName = cache.New(time.Duration(config.Config.DiscoveryPollSeconds/2)*time.Second, time.Second)

var readTopologyInstanceCounter = metrics.NewCounter()
var readInstanceCounter = metrics.NewCounter()
var writeInstanceCounter = metrics.NewCounter()

func init() {
	metrics.Register("instance.read_topology", readTopologyInstanceCounter)
	metrics.Register("instance.read", readInstanceCounter)
	metrics.Register("instance.write", writeInstanceCounter)
}

// ExecDBWriteFunc chooses how to execute a write onto the database: whether synchronuously or not
func ExecDBWriteFunc(f func() error) error {
	instanceWriteChan <- true
	defer func() { recover(); <-instanceWriteChan }()
	res := f()
	return res
}

// logReadTopologyInstanceError logs an error, if applicable, for a ReadTopologyInstance operation,
// providing context and hint as for the source of the error.
func logReadTopologyInstanceError(instanceKey *InstanceKey, hint string, err error) error {
	if err == nil {
		return nil
	}
	return log.Errorf("Error reading %+v (%+v): %+v", *instanceKey, hint, err)
}

// ReadTopologyInstance connects to a topology MySQL instance and reads its configuration and
// replication status. It writes read info into orchestrator's backend.
func ReadTopologyInstance(instanceKey *InstanceKey) (*Instance, error) {
	defer func() {
		if err := recover(); err != nil {
			logReadTopologyInstanceError(instanceKey, "Unexpected, aborting", fmt.Errorf("%+v", err))
		}
	}()

	instance := NewInstance()
	instanceFound := false
	foundByShowSlaveHosts := false
	longRunningProcesses := []Process{}
	resolvedHostname := ""
	maxScaleMasterHostname := ""
	isMaxScale := false
	isMaxScale110 := false
	slaveStatusFound := false
	var resolveErr error

	// Before we even begin anything, declare that we're about to cehck this instance.If anything goes wrong network-wise,
	// this is our source of truth in terms of instance being inaccessible
	_ = UpdateInstanceLastAttemptedCheck(instanceKey)

	if !instanceKey.IsValid() {
		return instance, fmt.Errorf("ReadTopologyInstance will not act on invalid instance key: %+v", *instanceKey)
	}

	db, err := db.OpenTopology(instanceKey.Hostname, instanceKey.Port)
	if err != nil {
		goto Cleanup
	}

	instance.Key = *instanceKey

	{
		// Is this MaxScale? (a proxy, not a real server)
		err = sqlutils.QueryRowsMap(db, "show variables like 'maxscale%'", func(m sqlutils.RowMap) error {
			variableName := m.GetString("Variable_name")
			if variableName == "MAXSCALE_VERSION" {
				originalVersion := m.GetString("Value")
				if originalVersion == "" {
					originalVersion = m.GetString("value")
				}
				if originalVersion == "" {
					originalVersion = "0.0.0"
				}
				instance.Version = originalVersion + "-maxscale"
				instance.ServerID = 0
				instance.ServerUUID = ""
				instance.Uptime = 0
				instance.Binlog_format = "INHERIT"
				instance.ReadOnly = true
				instance.LogBinEnabled = true
				instance.LogSlaveUpdatesEnabled = true
				resolvedHostname = instance.Key.Hostname
				UpdateResolvedHostname(resolvedHostname, resolvedHostname)
				isMaxScale = true
			}
			return nil
		})
		if err != nil {
			logReadTopologyInstanceError(instanceKey, "show variables", err)
			// We do not "goto Cleanup" here, although it should be the correct flow.
			// Reason is 5.7's new security feature that requires GRANTs on performance_schema.session_variables.
			// There is a wrong decision making in this design and the migration path to 5.7 will be difficult.
			// I don't want orchestrator to put even more burden on this.
			// If the statement errors, then we are unable to determine that this is maxscale, hence assume it is not.
			// In which case there would be other queries sent to the server that are not affected by 5.7 behavior, and that will fail.
		}
	}

	if isMaxScale && strings.Contains(instance.Version, "1.1.0") {
		isMaxScale110 = true
	}
	if isMaxScale110 {
		// Buggy buggy maxscale 1.1.0. Reported Master_Host can be corrupted.
		// Therefore we (currently) take @@hostname (which is masquarading as master host anyhow)
		err = db.QueryRow("select @@hostname").Scan(&maxScaleMasterHostname)
		if err != nil {
			goto Cleanup
		}
	}
	if isMaxScale {
		if isMaxScale110 {
			// Only this is supported:
			db.QueryRow("select @@server_id").Scan(&instance.ServerID)
		} else {
			db.QueryRow("select @@global.server_id").Scan(&instance.ServerID)
			db.QueryRow("select @@global.server_uuid").Scan(&instance.ServerUUID)
		}
	}

	if !isMaxScale {
		var mysqlHostname, mysqlReportHost string
		err = db.QueryRow("select @@global.hostname, ifnull(@@global.report_host, ''), @@global.server_id, @@global.version, @@global.read_only, @@global.binlog_format, @@global.log_bin, @@global.log_slave_updates").Scan(
			&mysqlHostname, &mysqlReportHost, &instance.ServerID, &instance.Version, &instance.ReadOnly, &instance.Binlog_format, &instance.LogBinEnabled, &instance.LogSlaveUpdatesEnabled)
		if err != nil {
			goto Cleanup
		}
		switch strings.ToLower(config.Config.MySQLHostnameResolveMethod) {
		case "none":
			resolvedHostname = instance.Key.Hostname
		case "default", "hostname", "@@hostname":
			resolvedHostname = mysqlHostname
		case "report_host", "@@report_host":
			if mysqlReportHost == "" {
				err = fmt.Errorf("MySQLHostnameResolveMethod configured to use @@report_host but %+v has NULL/empty @@report_host", instanceKey)
				goto Cleanup
			}
			resolvedHostname = mysqlReportHost
		default:
			resolvedHostname = instance.Key.Hostname
		}

		if instance.IsOracleMySQL() && !instance.IsSmallerMajorVersionByString("5.6") {
			var masterInfoRepositoryOnTable bool
			// Stuff only supported on Oracle MySQL >= 5.6
			// ...
			// @@gtid_mode only available in Orcale MySQL >= 5.6
			// Previous version just issued this query brute-force, but I don't like errors being issued where they shouldn't.
			_ = db.QueryRow("select @@global.gtid_mode = 'ON', @@global.server_uuid, @@global.gtid_purged, @@global.master_info_repository = 'TABLE'").Scan(&instance.SupportsOracleGTID, &instance.ServerUUID, &instance.GtidPurged, &masterInfoRepositoryOnTable)
			if masterInfoRepositoryOnTable {
				_ = db.QueryRow("select count(*) > 0 and MAX(User_name) != '' from mysql.slave_master_info").Scan(&instance.ReplicationCredentialsAvailable)
			}
		}
	}
	{
		var dummy string
		// show global status works just as well with 5.6 & 5.7 (5.7 moves variables to performance_schema)
		err = db.QueryRow("show global status like 'Uptime'").Scan(&dummy, &instance.Uptime)

		if err != nil {
			logReadTopologyInstanceError(instanceKey, "show global status like 'Uptime'", err)

			// We do not "goto Cleanup" here, although it should be the correct flow.
			// Reason is 5.7's new security feature that requires GRANTs on performance_schema.global_variables.
			// There is a wrong decisionmaking in this design and the migration path to 5.7 will be difficult.
			// I don't want orchestrator to put even more burden on this. The 'Uptime' variable is not that important
			// so as to completely fail reading a 5.7 instance.
			// This is supposed to be fixed in 5.7.9
		}
	}
	if resolvedHostname != instance.Key.Hostname {
		UpdateResolvedHostname(instance.Key.Hostname, resolvedHostname)
		instance.Key.Hostname = resolvedHostname
	}
	if instance.Key.Hostname == "" {
		err = fmt.Errorf("ReadTopologyInstance: empty hostname (%+v). Bailing out", *instanceKey)
		goto Cleanup
	}
	if config.Config.DataCenterPattern != "" {
		if pattern, err := regexp.Compile(config.Config.DataCenterPattern); err == nil {
			match := pattern.FindStringSubmatch(instance.Key.Hostname)
			if len(match) != 0 {
				instance.DataCenter = match[1]
			}
		}
		// This can be overriden by later invocation of DetectDataCenterQuery
	}
	if config.Config.PhysicalEnvironmentPattern != "" {
		if pattern, err := regexp.Compile(config.Config.PhysicalEnvironmentPattern); err == nil {
			match := pattern.FindStringSubmatch(instance.Key.Hostname)
			if len(match) != 0 {
				instance.PhysicalEnvironment = match[1]
			}
		}
		// This can be overriden by later invocation of DetectPhysicalEnvironmentQuery
	}

	err = sqlutils.QueryRowsMap(db, "show slave status", func(m sqlutils.RowMap) error {
		instance.HasReplicationCredentials = (m.GetString("Master_User") != "")
		instance.Slave_IO_Running = (m.GetString("Slave_IO_Running") == "Yes")
		if isMaxScale110 {
			// Covering buggy MaxScale 1.1.0
			instance.Slave_IO_Running = instance.Slave_IO_Running && (m.GetString("Slave_IO_State") == "Binlog Dump")
		}
		instance.Slave_SQL_Running = (m.GetString("Slave_SQL_Running") == "Yes")
		instance.ReadBinlogCoordinates.LogFile = m.GetString("Master_Log_File")
		instance.ReadBinlogCoordinates.LogPos = m.GetInt64("Read_Master_Log_Pos")
		instance.ExecBinlogCoordinates.LogFile = m.GetString("Relay_Master_Log_File")
		instance.ExecBinlogCoordinates.LogPos = m.GetInt64("Exec_Master_Log_Pos")
		instance.IsDetached, _, _ = instance.ExecBinlogCoordinates.DetachedCoordinates()
		instance.RelaylogCoordinates.LogFile = m.GetString("Relay_Log_File")
		instance.RelaylogCoordinates.LogPos = m.GetInt64("Relay_Log_Pos")
		instance.RelaylogCoordinates.Type = RelayLog
		instance.LastSQLError = m.GetString("Last_SQL_Error")
		instance.LastIOError = m.GetString("Last_IO_Error")
		instance.SQLDelay = m.GetUintD("SQL_Delay", 0)
		instance.UsingOracleGTID = (m.GetIntD("Auto_Position", 0) == 1)
		instance.ExecutedGtidSet = m.GetStringD("Executed_Gtid_Set", "")
		instance.UsingMariaDBGTID = (m.GetStringD("Using_Gtid", "No") != "No")
		instance.HasReplicationFilters = ((m.GetStringD("Replicate_Do_DB", "") != "") || (m.GetStringD("Replicate_Ignore_DB", "") != "") || (m.GetStringD("Replicate_Do_Table", "") != "") || (m.GetStringD("Replicate_Ignore_Table", "") != "") || (m.GetStringD("Replicate_Wild_Do_Table", "") != "") || (m.GetStringD("Replicate_Wild_Ignore_Table", "") != ""))

		masterHostname := m.GetString("Master_Host")
		if isMaxScale110 {
			// Buggy buggy maxscale 1.1.0. Reported Master_Host can be corrupted.
			// Therefore we (currently) take @@hostname (which is masquarading as master host anyhow)
			masterHostname = maxScaleMasterHostname
		}
		masterKey, err := NewInstanceKeyFromStrings(masterHostname, m.GetString("Master_Port"))
		if err != nil {
			logReadTopologyInstanceError(instanceKey, "NewInstanceKeyFromStrings", err)
		}
		masterKey.Hostname, resolveErr = ResolveHostname(masterKey.Hostname)
		if resolveErr != nil {
			logReadTopologyInstanceError(instanceKey, "ResolveHostname", resolveErr)
		}
		instance.MasterKey = *masterKey
		instance.SecondsBehindMaster = m.GetNullInt64("Seconds_Behind_Master")
		// And until told otherwise:
		instance.SlaveLagSeconds = instance.SecondsBehindMaster
		instance.AllowTLS = (m.GetString("Master_SSL_Allowed") == "Yes")
		// Not breaking the flow even on error
		slaveStatusFound = true
		return nil
	})
	if err != nil {
		goto Cleanup
	}
	if isMaxScale && !slaveStatusFound {
		err = fmt.Errorf("No 'SHOW SLAVE STATUS' output found for a MaxScale instance: %+v", instanceKey)
		goto Cleanup
	}

	if instance.LogBinEnabled {
		err = sqlutils.QueryRowsMap(db, "show master status", func(m sqlutils.RowMap) error {
			var err error
			instance.SelfBinlogCoordinates.LogFile = m.GetString("File")
			instance.SelfBinlogCoordinates.LogPos = m.GetInt64("Position")
			return err
		})
		if err != nil {
			goto Cleanup
		}
	}

	instanceFound = true

	// -------------------------------------------------------------------------
	// Anything after this point does not affect the fact the instance is found.
	// No `goto Cleanup` after this point.
	// -------------------------------------------------------------------------

	// Get slaves, either by SHOW SLAVE HOSTS or via PROCESSLIST
	// MaxScale does not support PROCESSLIST, so SHOW SLAVE HOSTS is the only option
	if config.Config.DiscoverByShowSlaveHosts || isMaxScale {
		err := sqlutils.QueryRowsMap(db, `show slave hosts`,
			func(m sqlutils.RowMap) error {
				slaveKey, err := NewInstanceKeyFromStrings(m.GetString("Host"), m.GetString("Port"))
				slaveKey.Hostname, resolveErr = ResolveHostname(slaveKey.Hostname)
				if err == nil {
					instance.AddSlaveKey(slaveKey)
					foundByShowSlaveHosts = true
				}
				return err
			})

		logReadTopologyInstanceError(instanceKey, "show slave hosts", err)
	}
	if !foundByShowSlaveHosts && !isMaxScale {
		// Either not configured to read SHOW SLAVE HOSTS or nothing was there.
		// Discover by processlist
		err := sqlutils.QueryRowsMap(db, `
        	select
        		substring_index(host, ':', 1) as slave_hostname
        	from
        		information_schema.processlist
        	where
        		command='Binlog Dump'
        		or command='Binlog Dump GTID'
        		`,
			func(m sqlutils.RowMap) error {
				cname, resolveErr := ResolveHostname(m.GetString("slave_hostname"))
				if resolveErr != nil {
					logReadTopologyInstanceError(instanceKey, "ResolveHostname: processlist", resolveErr)
				}
				slaveKey := InstanceKey{Hostname: cname, Port: instance.Key.Port}
				instance.AddSlaveKey(&slaveKey)
				return err
			})

		logReadTopologyInstanceError(instanceKey, "processlist", err)
	}

	if config.Config.ReadLongRunningQueries && !isMaxScale {
		// Get long running processes
		err := sqlutils.QueryRowsMap(db, `
				  select
				    id,
				    user,
				    host,
				    db,
				    command,
				    time,
				    state,
				    left(processlist.info, 1024) as info,
				    now() - interval time second as started_at
				  from
				    information_schema.processlist
				  where
				    time > 60
				    and command != 'Sleep'
				    and id != connection_id()
				    and user != 'system user'
				    and command != 'Binlog dump'
				    and command != 'Binlog Dump GTID'
				    and user != 'event_scheduler'
				  order by
				    time desc
        		`,
			func(m sqlutils.RowMap) error {
				process := Process{}
				process.Id = m.GetInt64("id")
				process.User = m.GetString("user")
				process.Host = m.GetString("host")
				process.Db = m.GetString("db")
				process.Command = m.GetString("command")
				process.Time = m.GetInt64("time")
				process.State = m.GetString("state")
				process.Info = m.GetString("info")
				process.StartedAt = m.GetString("started_at")

				longRunningProcesses = append(longRunningProcesses, process)
				return nil
			})

		logReadTopologyInstanceError(instanceKey, "processlist, long queries", err)
	}

	instance.UsingPseudoGTID = false
	if config.Config.DetectPseudoGTIDQuery != "" && !isMaxScale {
		if resultData, err := sqlutils.QueryResultData(db, config.Config.DetectPseudoGTIDQuery); err == nil {
			if len(resultData) > 0 {
				if len(resultData[0]) > 0 {
					if resultData[0][0].Valid && resultData[0][0].String == "1" {
						instance.UsingPseudoGTID = true
					}
				}
			}
		} else {
			logReadTopologyInstanceError(instanceKey, "DetectPseudoGTIDQuery", err)
		}
	}

	if config.Config.SlaveLagQuery != "" && !isMaxScale {
		err := db.QueryRow(config.Config.SlaveLagQuery).Scan(&instance.SlaveLagSeconds)
		if err != nil {
			instance.SlaveLagSeconds = instance.SecondsBehindMaster
			logReadTopologyInstanceError(instanceKey, "SlaveLagQuery", err)
		}
	}

	if config.Config.DetectDataCenterQuery != "" && !isMaxScale {
		err := db.QueryRow(config.Config.DetectDataCenterQuery).Scan(&instance.DataCenter)
		logReadTopologyInstanceError(instanceKey, "DetectDataCenterQuery", err)
	}

	if config.Config.DetectPhysicalEnvironmentQuery != "" && !isMaxScale {
		err := db.QueryRow(config.Config.DetectPhysicalEnvironmentQuery).Scan(&instance.PhysicalEnvironment)
		logReadTopologyInstanceError(instanceKey, "DetectPhysicalEnvironmentQuery", err)
	}

	{
		err = ReadInstanceClusterAttributes(instance)
		logReadTopologyInstanceError(instanceKey, "ReadInstanceClusterAttributes", err)
	}
	{
		err = ReadInstancePromotionRule(instance)
		logReadTopologyInstanceError(instanceKey, "ReadInstanceClusterAttributes", err)
	}
	if instance.ReplicationDepth == 0 && config.Config.DetectClusterAliasQuery != "" && !isMaxScale {
		// Only need to do on masters
		clusterAlias := ""
		err := db.QueryRow(config.Config.DetectClusterAliasQuery).Scan(&clusterAlias)
		if err != nil {
			clusterAlias = ""
			logReadTopologyInstanceError(instanceKey, "DetectClusterAliasQuery", err)
		}
		instance.SuggestedClusterAlias = clusterAlias
	}
	if instance.ReplicationDepth == 0 && config.Config.DetectClusterDomainQuery != "" && !isMaxScale {
		// Only need to do on masters
		domainName := ""
		if err := db.QueryRow(config.Config.DetectClusterDomainQuery).Scan(&domainName); err != nil {
			domainName = ""
			logReadTopologyInstanceError(instanceKey, "DetectClusterDomainQuery", err)
		}
		if domainName != "" {
			err := WriteClusterDomainName(instance.ClusterName, domainName)
			logReadTopologyInstanceError(instanceKey, "WriteClusterDomainName", err)
		}
	}

Cleanup:
	readTopologyInstanceCounter.Inc(1)
	logReadTopologyInstanceError(instanceKey, "Cleanup", err)
	if instanceFound {
		instance.IsLastCheckValid = true
		instance.IsRecentlyChecked = true
		instance.IsUpToDate = true
		_ = writeInstance(instance, instanceFound, err)
		WriteLongRunningProcesses(&instance.Key, longRunningProcesses)
		return instance, nil
	} else {
		_ = UpdateInstanceLastChecked(&instance.Key)
		return nil, fmt.Errorf("Failed ReadTopologyInstance")
	}
}

// ReadInstanceClusterAttributes will return the cluster name for a given instance by looking at its master
// and getting it from there.
// It is a non-recursive function and so-called-recursion is performed upon periodic reading of
// instances.
func ReadInstanceClusterAttributes(instance *Instance) (err error) {
	if config.Config.DatabaselessMode__experimental {
		return nil
	}

	var masterMasterKey InstanceKey
	var masterClusterName string
	var masterReplicationDepth uint
	masterDataFound := false

	// Read the cluster_name of the _master_ of our instance, derive it from there.
	query := `
			select
					cluster_name,
					replication_depth,
					master_host,
					master_port
				from database_instance
				where hostname=? and port=?
	`
	args := sqlutils.Args(instance.MasterKey.Hostname, instance.MasterKey.Port)

	err = db.QueryOrchestrator(query, args, func(m sqlutils.RowMap) error {
		masterClusterName = m.GetString("cluster_name")
		masterReplicationDepth = m.GetUint("replication_depth")
		masterMasterKey.Hostname = m.GetString("master_host")
		masterMasterKey.Port = m.GetInt("master_port")
		masterDataFound = true
		return nil
	})
	if err != nil {
		return log.Errore(err)
	}

	var replicationDepth uint = 0
	var clusterName string
	if masterDataFound {
		replicationDepth = masterReplicationDepth + 1
		clusterName = masterClusterName
	}
	clusterNameByInstanceKey := instance.Key.StringCode()
	if clusterName == "" {
		// Nothing from master; we set it to be named after the instance itself
		clusterName = clusterNameByInstanceKey
	}

	isCoMaster := false
	if masterMasterKey.Equals(&instance.Key) {
		// co-master calls for special case, in fear of the infinite loop
		isCoMaster = true
		clusterNameByCoMasterKey := instance.MasterKey.StringCode()
		if clusterName != clusterNameByInstanceKey && clusterName != clusterNameByCoMasterKey {
			// Can be caused by a co-master topology failover
			log.Errorf("ReadInstanceClusterAttributes: in co-master topology %s is not in (%s, %s). Forcing it to become one of them", clusterName, clusterNameByInstanceKey, clusterNameByCoMasterKey)
			clusterName = math.TernaryString(instance.Key.SmallerThan(&instance.MasterKey), clusterNameByInstanceKey, clusterNameByCoMasterKey)
		}
		if clusterName == clusterNameByInstanceKey {
			// circular replication. Avoid infinite ++ on replicationDepth
			replicationDepth = 0
		} // While the other stays "1"
	}
	instance.ClusterName = clusterName
	instance.ReplicationDepth = replicationDepth
	instance.IsCoMaster = isCoMaster
	return nil
}

func ReadInstancePromotionRule(instance *Instance) (err error) {
	if config.Config.DatabaselessMode__experimental {
		return nil
	}

	var promotionRule CandidatePromotionRule = NeutralPromoteRule
	// Read the cluster_name of the _master_ of our instance, derive it from there.
	query := `
			select
					ifnull(nullif(promotion_rule, ''), 'neutral') as promotion_rule
				from candidate_database_instance
				where hostname=? and port=?
	`
	args := sqlutils.Args(instance.Key.Hostname, instance.Key.Port)

	err = db.QueryOrchestrator(query, args, func(m sqlutils.RowMap) error {
		promotionRule = CandidatePromotionRule(m.GetString("promotion_rule"))
		return nil
	})
	instance.PromotionRule = promotionRule
	return log.Errore(err)
}

// readInstanceRow reads a single instance row from the orchestrator backend database.
func readInstanceRow(m sqlutils.RowMap) *Instance {
	instance := NewInstance()

	instance.Key.Hostname = m.GetString("hostname")
	instance.Key.Port = m.GetInt("port")
	instance.Uptime = m.GetUint("uptime")
	instance.ServerID = m.GetUint("server_id")
	instance.ServerUUID = m.GetString("server_uuid")
	instance.Version = m.GetString("version")
	instance.ReadOnly = m.GetBool("read_only")
	instance.Binlog_format = m.GetString("binlog_format")
	instance.LogBinEnabled = m.GetBool("log_bin")
	instance.LogSlaveUpdatesEnabled = m.GetBool("log_slave_updates")
	instance.MasterKey.Hostname = m.GetString("master_host")
	instance.MasterKey.Port = m.GetInt("master_port")
	instance.Slave_SQL_Running = m.GetBool("slave_sql_running")
	instance.Slave_IO_Running = m.GetBool("slave_io_running")
	instance.HasReplicationFilters = m.GetBool("has_replication_filters")
	instance.SupportsOracleGTID = m.GetBool("supports_oracle_gtid")
	instance.UsingOracleGTID = m.GetBool("oracle_gtid")
	instance.ExecutedGtidSet = m.GetString("executed_gtid_set")
	instance.GtidPurged = m.GetString("gtid_purged")
	instance.UsingMariaDBGTID = m.GetBool("mariadb_gtid")
	instance.UsingPseudoGTID = m.GetBool("pseudo_gtid")
	instance.SelfBinlogCoordinates.LogFile = m.GetString("binary_log_file")
	instance.SelfBinlogCoordinates.LogPos = m.GetInt64("binary_log_pos")
	instance.ReadBinlogCoordinates.LogFile = m.GetString("master_log_file")
	instance.ReadBinlogCoordinates.LogPos = m.GetInt64("read_master_log_pos")
	instance.ExecBinlogCoordinates.LogFile = m.GetString("relay_master_log_file")
	instance.ExecBinlogCoordinates.LogPos = m.GetInt64("exec_master_log_pos")
	instance.IsDetached, _, _ = instance.ExecBinlogCoordinates.DetachedCoordinates()
	instance.RelaylogCoordinates.LogFile = m.GetString("relay_log_file")
	instance.RelaylogCoordinates.LogPos = m.GetInt64("relay_log_pos")
	instance.RelaylogCoordinates.Type = RelayLog
	instance.LastSQLError = m.GetString("last_sql_error")
	instance.LastIOError = m.GetString("last_io_error")
	instance.SecondsBehindMaster = m.GetNullInt64("seconds_behind_master")
	instance.SlaveLagSeconds = m.GetNullInt64("slave_lag_seconds")
	instance.SQLDelay = m.GetUint("sql_delay")
	slaveHostsJSON := m.GetString("slave_hosts")
	instance.ClusterName = m.GetString("cluster_name")
	instance.SuggestedClusterAlias = m.GetString("suggested_cluster_alias")
	instance.DataCenter = m.GetString("data_center")
	instance.PhysicalEnvironment = m.GetString("physical_environment")
	instance.ReplicationDepth = m.GetUint("replication_depth")
	instance.IsCoMaster = m.GetBool("is_co_master")
	instance.ReplicationCredentialsAvailable = m.GetBool("replication_credentials_available")
	instance.HasReplicationCredentials = m.GetBool("has_replication_credentials")
	instance.IsUpToDate = (m.GetUint("seconds_since_last_checked") <= config.Config.InstancePollSeconds)
	instance.IsRecentlyChecked = (m.GetUint("seconds_since_last_checked") <= config.Config.InstancePollSeconds*5)
	instance.LastSeenTimestamp = m.GetString("last_seen")
	instance.IsLastCheckValid = m.GetBool("is_last_check_valid")
	instance.SecondsSinceLastSeen = m.GetNullInt64("seconds_since_last_seen")
	instance.IsCandidate = m.GetBool("is_candidate")
	instance.PromotionRule = CandidatePromotionRule(m.GetString("promotion_rule"))
	instance.IsDowntimed = m.GetBool("is_downtimed")
	instance.DowntimeReason = m.GetString("downtime_reason")
	instance.DowntimeOwner = m.GetString("downtime_owner")
	instance.DowntimeEndTimestamp = m.GetString("downtime_end_timestamp")
	instance.UnresolvedHostname = m.GetString("unresolved_hostname")
	instance.AllowTLS = m.GetBool("allow_tls")

	instance.SlaveHosts.ReadJson(slaveHostsJSON)
	return instance
}

// readInstancesByCondition is a generic function to read instances from the backend database
func readInstancesByCondition(condition string, args []interface{}, sort string) ([](*Instance), error) {
	readFunc := func() ([](*Instance), error) {
		instances := [](*Instance){}

		if sort == "" {
			sort = `hostname, port`
		}
		query := fmt.Sprintf(`
		select
			*,
			timestampdiff(second, last_checked, now()) as seconds_since_last_checked,
			(last_checked <= last_seen) is true as is_last_check_valid,
			timestampdiff(second, last_seen, now()) as seconds_since_last_seen,
			candidate_database_instance.last_suggested is not null
				/* [Work In Progress!] and candidate_database_instance.promotion_rule in ('must', 'prefer') */ as is_candidate,
			ifnull(nullif(candidate_database_instance.promotion_rule, ''), 'neutral') as promotion_rule,
			ifnull(unresolved_hostname, '') as unresolved_hostname,
			(
	    		database_instance_downtime.downtime_active IS NULL
	    		or database_instance_downtime.end_timestamp < NOW()
	    	) is false as is_downtimed,
	    	ifnull(database_instance_downtime.reason, '') as downtime_reason,
	    	ifnull(database_instance_downtime.owner, '') as downtime_owner,
	    	ifnull(database_instance_downtime.end_timestamp, '') as downtime_end_timestamp
		from
			database_instance
			left join candidate_database_instance using (hostname, port)
			left join hostname_unresolve using (hostname)
			left join database_instance_downtime using (hostname, port)
		where
			%s
		order by
			%s
			`, condition, sort)

		err := db.QueryOrchestrator(query, args, func(m sqlutils.RowMap) error {
			instance := readInstanceRow(m)
			instances = append(instances, instance)
			return nil
		})
		if err != nil {
			return instances, log.Errore(err)
		}
		err = PopulateInstancesAgents(instances)
		if err != nil {
			return instances, log.Errore(err)
		}
		return instances, err
	}
	instanceReadChan <- true
	instances, err := readFunc()
	<-instanceReadChan
	return instances, err
}

// ReadInstance reads an instance from the orchestrator backend database
func ReadInstance(instanceKey *InstanceKey) (*Instance, bool, error) {
	if config.Config.DatabaselessMode__experimental {
		instance, err := ReadTopologyInstance(instanceKey)
		return instance, (err == nil), err
	}

	condition := `
			hostname = ?
			and port = ?
		`
	instances, err := readInstancesByCondition(condition, sqlutils.Args(instanceKey.Hostname, instanceKey.Port), "")
	// We know there will be at most one (hostname & port are PK)
	// And we expect to find one
	readInstanceCounter.Inc(1)
	if len(instances) == 0 {
		return nil, false, err
	}
	if err != nil {
		return instances[0], false, err
	}
	return instances[0], true, nil
}

// ReadClusterInstances reads all instances of a given cluster
func ReadClusterInstances(clusterName string) ([](*Instance), error) {
	if strings.Index(clusterName, "'") >= 0 {
		return [](*Instance){}, log.Errorf("Invalid cluster name: %s", clusterName)
	}
	condition := `cluster_name = ?`
	return readInstancesByCondition(condition, sqlutils.Args(clusterName), "")
}

// ReadClusterWriteableMaster returns the/a writeable master of this cluster
// Typically, the cluster name indicates the master of the cluster. However, in circular
// master-master replication one master can assume the name of the cluster, and it is
// not guaranteed that it is the writeable one.
func ReadClusterWriteableMaster(clusterName string) ([](*Instance), error) {
	condition := `
		cluster_name = ?
		and read_only = 0
		and (replication_depth = 0 or is_co_master)
	`
	return readInstancesByCondition(condition, sqlutils.Args(clusterName), "replication_depth asc")
}

// ReadWriteableClustersMasters returns writeable masters of all clusters, but only one
// per cluster, in similar logic to ReadClusterWriteableMaster
func ReadWriteableClustersMasters() (instances [](*Instance), err error) {
	condition := `
		read_only = 0
		and (replication_depth = 0 or is_co_master)
	`
	allMasters, err := readInstancesByCondition(condition, sqlutils.Args(), "cluster_name asc, replication_depth asc")
	if err != nil {
		return instances, err
	}
	visitedClusters := make(map[string]bool)
	for _, instance := range allMasters {
		if !visitedClusters[instance.ClusterName] {
			visitedClusters[instance.ClusterName] = true
			instances = append(instances, instance)
		}
	}
	return instances, err
}

// ReadSlaveInstances reads slaves of a given master
func ReadSlaveInstances(masterKey *InstanceKey) ([](*Instance), error) {
	condition := `
			master_host = ?
			and master_port = ?
		`
	return readInstancesByCondition(condition, sqlutils.Args(masterKey.Hostname, masterKey.Port), "")
}

// ReadSlaveInstancesIncludingBinlogServerSubSlaves returns a list of direct slves including any slaves
// of a binlog server replica
func ReadSlaveInstancesIncludingBinlogServerSubSlaves(masterKey *InstanceKey) ([](*Instance), error) {
	slaves, err := ReadSlaveInstances(masterKey)
	if err != nil {
		return slaves, err
	}
	for _, slave := range slaves {
		slave := slave
		if slave.IsBinlogServer() {
			binlogServerSlaves, err := ReadSlaveInstancesIncludingBinlogServerSubSlaves(&slave.Key)
			if err != nil {
				return slaves, err
			}
			slaves = append(slaves, binlogServerSlaves...)
		}
	}
	return slaves, err
}

// ReadBinlogServerSlaveInstances reads direct slaves of a given master that are binlog servers
func ReadBinlogServerSlaveInstances(masterKey *InstanceKey) ([](*Instance), error) {
	condition := `
			master_host = ?
			and master_port = ?
			and binlog_server = 1
		`
	return readInstancesByCondition(condition, sqlutils.Args(masterKey.Hostname, masterKey.Port), "")
}

// ReadUnseenInstances reads all instances which were not recently seen
func ReadUnseenInstances() ([](*Instance), error) {
	condition := `last_seen < last_checked`
	return readInstancesByCondition(condition, sqlutils.Args(), "")
}

// ReadProblemInstances reads all instances with problems
func ReadProblemInstances(clusterName string) ([](*Instance), error) {
	condition := `
			cluster_name LIKE IF(? = '', '%', ?)
			and (
				(last_seen < last_checked)
				or (not ifnull(timestampdiff(second, last_checked, now()) <= ?, false))
				or (not slave_sql_running)
				or (not slave_io_running)
				or (abs(cast(seconds_behind_master as signed) - cast(sql_delay as signed)) > ?)
				or (abs(cast(slave_lag_seconds as signed) - cast(sql_delay as signed)) > ?)
			)
		`

	args := sqlutils.Args(clusterName, clusterName, config.Config.InstancePollSeconds, config.Config.ReasonableReplicationLagSeconds, config.Config.ReasonableReplicationLagSeconds)
	instances, err := readInstancesByCondition(condition, args, "")
	if err != nil {
		return instances, err
	}
	var reportedInstances [](*Instance)
	for _, instance := range instances {
		skip := false
		if instance.IsDowntimed {
			skip = true
		}
		for _, filter := range config.Config.ProblemIgnoreHostnameFilters {
			if matched, _ := regexp.MatchString(filter, instance.Key.Hostname); matched {
				skip = true
			}
		}
		if !skip {
			reportedInstances = append(reportedInstances, instance)
		}
	}
	return reportedInstances, nil
}

// SearchInstances reads all instances qualifying for some searchString
func SearchInstances(searchString string) ([](*Instance), error) {
	searchString = strings.TrimSpace(searchString)
	condition := `
			locate(?, hostname) > 0
			or locate(?, cluster_name) > 0
			or locate(?, version) > 0
			or locate(?, concat(hostname, ':', port)) > 0
			or concat(server_id, '') = ?
			or concat(port, '') = ?
		`
	args := sqlutils.Args(searchString, searchString, searchString, searchString, searchString, searchString)
	return readInstancesByCondition(condition, args, `replication_depth asc, num_slave_hosts desc, cluster_name, hostname, port`)
}

// FindInstances reads all instances whose name matches given pattern
func FindInstances(regexpPattern string) ([](*Instance), error) {
	condition := `hostname rlike ?`
	return readInstancesByCondition(condition, sqlutils.Args(regexpPattern), `replication_depth asc, num_slave_hosts desc, cluster_name, hostname, port`)
}

// FindFuzzyInstances return instances whose names are like the one given (host & port substrings)
// For example, the given `mydb-3:3306` might find `myhosts-mydb301-production.mycompany.com:3306`
func FindFuzzyInstances(fuzzyInstanceKey *InstanceKey) ([](*Instance), error) {
	condition := `
		hostname like concat('%', ?, '%')
		and port = ?
	`
	return readInstancesByCondition(condition, sqlutils.Args(fuzzyInstanceKey.Hostname, fuzzyInstanceKey.Port), `replication_depth asc, num_slave_hosts desc, cluster_name, hostname, port`)
}

// ReadFuzzyInstanceKey accepts a fuzzy instance key and expects to return a single, fully qualified,
// known instance key.
func ReadFuzzyInstanceKey(fuzzyInstanceKey *InstanceKey) *InstanceKey {
	if fuzzyInstanceKey == nil {
		return nil
	}
	if fuzzyInstanceKey.Hostname != "" {
		// Fuzzy instance search
		if fuzzyInstances, _ := FindFuzzyInstances(fuzzyInstanceKey); len(fuzzyInstances) == 1 {
			return &(fuzzyInstances[0].Key)
		}
	}
	return nil
}

// ReadFuzzyInstanceKeyIfPossible accepts a fuzzy instance key and hopes to return a single, fully qualified,
// known instance key, or else the original given key
func ReadFuzzyInstanceKeyIfPossible(fuzzyInstanceKey *InstanceKey) *InstanceKey {
	if instanceKey := ReadFuzzyInstanceKey(fuzzyInstanceKey); instanceKey != nil {
		return instanceKey
	}
	return fuzzyInstanceKey
}

// ReadFuzzyInstance accepts a fuzzy instance key and expects to return a single instance.
// Multiple instances matching the fuzzy keys are not allowed.
func ReadFuzzyInstance(fuzzyInstanceKey *InstanceKey) (*Instance, error) {
	if fuzzyInstanceKey == nil {
		return nil, log.Errorf("ReadFuzzyInstance received nil input")
	}
	if fuzzyInstanceKey.Hostname != "" {
		// Fuzzy instance search
		if fuzzyInstances, _ := FindFuzzyInstances(fuzzyInstanceKey); len(fuzzyInstances) == 1 {
			return fuzzyInstances[0], nil
		}
	}
	return nil, log.Errorf("Cannot determine fuzzy instance %+v", *fuzzyInstanceKey)
}

// ReadClusterCandidateInstances reads cluster instances which are also marked as candidates
func ReadClusterCandidateInstances(clusterName string) ([](*Instance), error) {
	condition := `
			cluster_name = ?
			and (hostname, port) in (
				select hostname, port
					from candidate_database_instance
					/* [Work In Progress!] where promotion_rule in ('must', 'prefer') */
			)
			`
	return readInstancesByCondition(condition, sqlutils.Args(clusterName), "")
}

// filterOSCInstances will filter the given list such that only slaves fit for OSC control remain.
func filterOSCInstances(instances [](*Instance)) [](*Instance) {
	result := [](*Instance){}
	for _, instance := range instances {
		skipThisHost := false
		for _, filter := range config.Config.OSCIgnoreHostnameFilters {
			if matched, _ := regexp.MatchString(filter, instance.Key.Hostname); matched {
				skipThisHost = true
			}
		}
		if instance.IsBinlogServer() {
			skipThisHost = true
		}

		if !instance.IsLastCheckValid {
			skipThisHost = true
		}
		if !skipThisHost {
			result = append(result, instance)
		}
	}
	return result
}

// GetClusterOSCSlaves returns a heuristic list of slaves which are fit as controll slaves for an OSC operation.
// These would be intermediate masters
func GetClusterOSCSlaves(clusterName string) ([](*Instance), error) {
	intermediateMasters := [](*Instance){}
	result := [](*Instance){}
	var err error
	if strings.Index(clusterName, "'") >= 0 {
		return [](*Instance){}, log.Errorf("Invalid cluster name: %s", clusterName)
	}
	{
		// Pick up to two busiest IMs
		condition := `
			replication_depth = 1
			and num_slave_hosts > 0
			and cluster_name = ?
		`
		intermediateMasters, err = readInstancesByCondition(condition, sqlutils.Args(clusterName), "")
		if err != nil {
			return result, err
		}
		sort.Sort(sort.Reverse(InstancesByCountSlaveHosts(intermediateMasters)))
		intermediateMasters = filterOSCInstances(intermediateMasters)
		intermediateMasters = intermediateMasters[0:math.MinInt(2, len(intermediateMasters))]
		result = append(result, intermediateMasters...)
	}
	{
		// Get 2 slaves of found IMs, if possible
		if len(intermediateMasters) == 1 {
			// Pick 2 slaves for this IM
			slaves, err := ReadSlaveInstances(&(intermediateMasters[0].Key))
			if err != nil {
				return result, err
			}
			sort.Sort(sort.Reverse(InstancesByCountSlaveHosts(slaves)))
			slaves = filterOSCInstances(slaves)
			slaves = slaves[0:math.MinInt(2, len(slaves))]
			result = append(result, slaves...)

		}
		if len(intermediateMasters) == 2 {
			// Pick one slave from each IM (should be possible)
			for _, im := range intermediateMasters {
				slaves, err := ReadSlaveInstances(&im.Key)
				if err != nil {
					return result, err
				}
				sort.Sort(sort.Reverse(InstancesByCountSlaveHosts(slaves)))
				slaves = filterOSCInstances(slaves)
				if len(slaves) > 0 {
					result = append(result, slaves[0])
				}
			}
		}
	}
	{
		// Get 2 3rd tier slaves, if possible
		condition := `
			replication_depth = 3
			and cluster_name = ?
		`
		slaves, err := readInstancesByCondition(condition, sqlutils.Args(clusterName), "")
		if err != nil {
			return result, err
		}
		sort.Sort(sort.Reverse(InstancesByCountSlaveHosts(slaves)))
		slaves = filterOSCInstances(slaves)
		slaves = slaves[0:math.MinInt(2, len(slaves))]
		result = append(result, slaves...)
	}
	{
		// Get 2 1st tier leaf slaves, if possible
		condition := `
			replication_depth = 1
			and num_slave_hosts = 0
			and cluster_name = ?
		`
		slaves, err := readInstancesByCondition(condition, sqlutils.Args(clusterName), "")
		if err != nil {
			return result, err
		}
		slaves = filterOSCInstances(slaves)
		slaves = slaves[0:math.MinInt(2, len(slaves))]
		result = append(result, slaves...)
	}

	return result, nil
}

// GetInstancesMaxLag returns the maximum lag in a set of instances
func GetInstancesMaxLag(instances [](*Instance)) (maxLag int64, err error) {
	if len(instances) == 0 {
		return 0, log.Errorf("No instances found in GetInstancesMaxLag")
	}
	for _, clusterInstance := range instances {
		if clusterInstance.SlaveLagSeconds.Valid && clusterInstance.SlaveLagSeconds.Int64 > maxLag {
			maxLag = clusterInstance.SlaveLagSeconds.Int64
		}
	}
	return maxLag, nil
}

// GetClusterHeuristicLag returns a heuristic lag for a cluster, based on its OSC slaves
func GetClusterHeuristicLag(clusterName string) (int64, error) {
	instances, err := GetClusterOSCSlaves(clusterName)
	if err != nil {
		return 0, err
	}
	return GetInstancesMaxLag(instances)
}

// GetHeuristicClusterPoolInstances returns instances of a cluster which are also pooled. If `pool` argument
// is empty, all pools are considered, otherwise, only instances of given pool are considered.
func GetHeuristicClusterPoolInstances(clusterName string, pool string) (result [](*Instance), err error) {
	instances, err := ReadClusterInstances(clusterName)
	if err != nil {
		return result, err
	}

	pooledInstanceKeys := NewInstanceKeyMap()
	clusterPoolInstances, err := ReadClusterPoolInstances(clusterName, pool)
	if err != nil {
		return result, err
	}
	for _, clusterPoolInstance := range clusterPoolInstances {
		pooledInstanceKeys.AddKey(InstanceKey{Hostname: clusterPoolInstance.Hostname, Port: clusterPoolInstance.Port})
	}

	for _, instance := range instances {
		skipThisHost := false
		if instance.IsBinlogServer() {
			skipThisHost = true
		}
		if !instance.IsLastCheckValid {
			skipThisHost = true
		}
		if !pooledInstanceKeys.HasKey(instance.Key) {
			skipThisHost = true
		}
		if !skipThisHost {
			result = append(result, instance)
		}
	}

	return result, err
}

// GetHeuristicClusterPoolInstancesLag returns a heuristic lag for the instances participating
// in a cluster pool (or all the cluster's pools)
func GetHeuristicClusterPoolInstancesLag(clusterName string, pool string) (int64, error) {
	instances, err := GetHeuristicClusterPoolInstances(clusterName, pool)
	if err != nil {
		return 0, err
	}
	return GetInstancesMaxLag(instances)
}

// updateInstanceClusterName
func updateInstanceClusterName(instance *Instance) error {
	writeFunc := func() error {
		_, err := db.ExecOrchestrator(`
			update
				database_instance
			set
				cluster_name=?
			where
				hostname=? and port=?
        	`, instance.ClusterName, instance.Key.Hostname, instance.Key.Port,
		)
		if err != nil {
			return log.Errore(err)
		}
		AuditOperation("update-cluster-name", &instance.Key, fmt.Sprintf("set to %s", instance.ClusterName))
		return nil
	}
	return ExecDBWriteFunc(writeFunc)
}

// ReviewUnseenInstances reviews instances that have not been seen (suposedly dead) and updates some of their data
func ReviewUnseenInstances() error {
	instances, err := ReadUnseenInstances()
	if err != nil {
		return log.Errore(err)
	}
	operations := 0
	for _, instance := range instances {
		instance := instance

		masterHostname, err := ResolveHostname(instance.MasterKey.Hostname)
		if err != nil {
			log.Errore(err)
			continue
		}
		instance.MasterKey.Hostname = masterHostname
		savedClusterName := instance.ClusterName

		if err := ReadInstanceClusterAttributes(instance); err != nil {
			log.Errore(err)
		} else if instance.ClusterName != savedClusterName {
			updateInstanceClusterName(instance)
			operations++
		}
	}

	AuditOperation("review-unseen-instances", nil, fmt.Sprintf("Operations: %d", operations))
	return err
}

// readUnseenMasterKeys will read list of masters that have never been seen, and yet whose slaves
// seem to be replicating.
func readUnseenMasterKeys() ([]InstanceKey, error) {
	res := []InstanceKey{}

	err := db.QueryOrchestratorRowsMap(`
			SELECT DISTINCT
			    slave_instance.master_host, slave_instance.master_port
			FROM
			    database_instance slave_instance
			        LEFT JOIN
			    hostname_resolve ON (slave_instance.master_host = hostname_resolve.hostname)
			        LEFT JOIN
			    database_instance master_instance ON (
			    	COALESCE(hostname_resolve.resolved_hostname, slave_instance.master_host) = master_instance.hostname
			    	and slave_instance.master_port = master_instance.port)
			WHERE
			    master_instance.last_checked IS NULL
			    and slave_instance.master_host != ''
			    and slave_instance.master_host != '_'
			    and slave_instance.master_port > 0
			    and slave_instance.slave_io_running = 1
			`, func(m sqlutils.RowMap) error {
		instanceKey, _ := NewInstanceKeyFromStrings(m.GetString("master_host"), m.GetString("master_port"))
		// we ignore the error. It can be expected that we are unable to resolve the hostname.
		// Maybe that's how we got here in the first place!
		res = append(res, *instanceKey)

		return nil
	})
	if err != nil {
		return res, log.Errore(err)
	}

	return res, nil
}

// InjectUnseenMasters will review masters of instances that are known to be replicating, yet which are not listed
// in database_instance. Since their slaves are listed as replicating, we can assume that such masters actually do
// exist: we shall therefore inject them with minimal details into the database_instance table.
func InjectUnseenMasters() error {

	unseenMasterKeys, err := readUnseenMasterKeys()
	if err != nil {
		return err
	}

	operations := 0
	for _, masterKey := range unseenMasterKeys {
		masterKey := masterKey
		clusterName := masterKey.StringCode()
		// minimal details:
		instance := Instance{Key: masterKey, Version: "Unknown", ClusterName: clusterName}
		if err := writeInstance(&instance, false, nil); err == nil {
			operations++
		}
	}

	AuditOperation("inject-unseen-masters", nil, fmt.Sprintf("Operations: %d", operations))
	return err
}

// ForgetUnseenInstancesDifferentlyResolved will purge instances which are invalid, and whose hostname
// appears on the hostname_resolved table; this means some time in the past their hostname was unresovled, and now
// resovled to a different value; the old hostname is never accessed anymore and the old entry should be removed.
func ForgetUnseenInstancesDifferentlyResolved() error {
	sqlResult, err := db.ExecOrchestrator(`
		DELETE FROM
			database_instance
		USING
		    hostname_resolve
		    JOIN database_instance ON (hostname_resolve.hostname = database_instance.hostname)
		WHERE
		    hostname_resolve.hostname != hostname_resolve.resolved_hostname
		    AND (last_checked <= last_seen) IS NOT TRUE
		`,
	)
	if err != nil {
		return log.Errore(err)
	}
	rows, err := sqlResult.RowsAffected()
	if err != nil {
		return log.Errore(err)
	}
	AuditOperation("forget-unseen-differently-resolved", nil, fmt.Sprintf("Forgotten instances: %d", rows))
	return err
}

// readUnknownMasterHostnameResolves will figure out the resolved hostnames of master-hosts which cannot be found.
// It uses the hostname_resolve_history table to heuristically guess the correct hostname (based on "this was the
// last time we saw this hostname and it resolves into THAT")
func readUnknownMasterHostnameResolves() (map[string]string, error) {
	res := make(map[string]string)
	err := db.QueryOrchestratorRowsMap(`
			SELECT DISTINCT
			    slave_instance.master_host, hostname_resolve_history.resolved_hostname
			FROM
			    database_instance slave_instance
			LEFT JOIN hostname_resolve ON (slave_instance.master_host = hostname_resolve.hostname)
			LEFT JOIN database_instance master_instance ON (
			    COALESCE(hostname_resolve.resolved_hostname, slave_instance.master_host) = master_instance.hostname
			    and slave_instance.master_port = master_instance.port
			) LEFT JOIN hostname_resolve_history ON (slave_instance.master_host = hostname_resolve_history.hostname)
			WHERE
			    master_instance.last_checked IS NULL
			    and slave_instance.master_host != ''
			    and slave_instance.master_host != '_'
			    and slave_instance.master_port > 0
			`, func(m sqlutils.RowMap) error {
		res[m.GetString("master_host")] = m.GetString("resolved_hostname")
		return nil
	})
	if err != nil {
		return res, log.Errore(err)
	}

	return res, nil
}

// ResolveUnknownMasterHostnameResolves fixes missing hostname resolves based on hostname_resolve_history
// The use case is slaves replicating from some unknown-hostname which cannot be otherwise found. This could
// happen due to an expire unresolve together with clearing up of hostname cache.
func ResolveUnknownMasterHostnameResolves() error {

	hostnameResolves, err := readUnknownMasterHostnameResolves()
	if err != nil {
		return err
	}
	for hostname, resolvedHostname := range hostnameResolves {
		UpdateResolvedHostname(hostname, resolvedHostname)
	}

	AuditOperation("resolve-unknown-masters", nil, fmt.Sprintf("Num resolved hostnames: %d", len(hostnameResolves)))
	return err
}

// ReadCountMySQLSnapshots is a utility method to return registered number of snapshots for a given list of hosts
func ReadCountMySQLSnapshots(hostnames []string) (map[string]int, error) {
	res := make(map[string]int)
	if !config.Config.ServeAgentsHttp {
		return res, nil
	}
	query := fmt.Sprintf(`
		select
			hostname,
			count_mysql_snapshots
		from
			host_agent
		where
			hostname in (%s)
		order by
			hostname
		`, sqlutils.InClauseStringValues(hostnames))

	err := db.QueryOrchestratorRowsMap(query, func(m sqlutils.RowMap) error {
		res[m.GetString("hostname")] = m.GetInt("count_mysql_snapshots")
		return nil
	})

	if err != nil {
		log.Errore(err)
	}
	return res, err
}

// PopulateInstancesAgents will fill in extra data acquired from agents for given instances
// At current this is the number of snapshots.
// This isn't too pretty; it's a push-into-instance-data-that-belongs-to-agent thing.
// Originally the need was to visually present the number of snapshots per host on the web/cluster page, which
// indeed proves to be useful in our experience.
func PopulateInstancesAgents(instances [](*Instance)) error {
	if len(instances) == 0 {
		return nil
	}
	hostnames := []string{}
	for _, instance := range instances {
		hostnames = append(hostnames, instance.Key.Hostname)
	}
	agentsCountMySQLSnapshots, err := ReadCountMySQLSnapshots(hostnames)
	if err != nil {
		return err
	}
	for _, instance := range instances {
		if count, ok := agentsCountMySQLSnapshots[instance.Key.Hostname]; ok {
			instance.CountMySQLSnapshots = count
		}
	}

	return nil
}

func GetClusterName(instanceKey *InstanceKey) (clusterName string, err error) {
	if clusterName, found := instanceKeyInformativeClusterName.Get(instanceKey.DisplayString()); found {
		return clusterName.(string), nil
	}
	query := `
		select
			ifnull(max(cluster_name), '') as cluster_name
		from
			database_instance
		where
			hostname = ?
			and port = ?
			`
	err = db.QueryOrchestrator(query, sqlutils.Args(instanceKey.Hostname, instanceKey.Port), func(m sqlutils.RowMap) error {
		clusterName = m.GetString("cluster_name")
		instanceKeyInformativeClusterName.Set(instanceKey.DisplayString(), clusterName, cache.DefaultExpiration)
		return nil
	})

	return clusterName, log.Errore(err)
}

// ReadClusters reads names of all known clusters
func ReadClusters() ([]string, error) {
	clusterNames := []string{}

	query := `
		select
			cluster_name
		from
			database_instance
		group by
			cluster_name`

	err := db.QueryOrchestratorRowsMap(query, func(m sqlutils.RowMap) error {
		clusterNames = append(clusterNames, m.GetString("cluster_name"))
		return nil
	})

	return clusterNames, log.Errore(err)
}

// ReadClusterInfo reads some info about a given cluster
func ReadClusterInfo(clusterName string) (*ClusterInfo, error) {
	clusterInfo := &ClusterInfo{}

	query := `
		select
			cluster_name,
			count(*) as count_instances
		from
			database_instance
		where
			cluster_name=?
		group by
			cluster_name`

	err := db.QueryOrchestrator(query, sqlutils.Args(clusterName), func(m sqlutils.RowMap) error {
		clusterInfo.ClusterName = m.GetString("cluster_name")
		clusterInfo.CountInstances = m.GetUint("count_instances")
		ApplyClusterAlias(clusterInfo)
		ApplyClusterDomain(clusterInfo)
		clusterInfo.ReadRecoveryInfo()
		return nil
	})
	if err != nil {
		return clusterInfo, err
	}
	clusterInfo.HeuristicLag, err = GetClusterHeuristicLag(clusterName)

	return clusterInfo, err
}

// ReadClustersInfo reads names of all known clusters and some aggregated info
func ReadClustersInfo() ([]ClusterInfo, error) {
	clusters := []ClusterInfo{}

	query := `
		select
			cluster_name,
			count(*) as count_instances
		from
			database_instance
		group by
			cluster_name`

	err := db.QueryOrchestratorRowsMap(query, func(m sqlutils.RowMap) error {
		clusterInfo := ClusterInfo{
			ClusterName:    m.GetString("cluster_name"),
			CountInstances: m.GetUint("count_instances"),
		}
		ApplyClusterAlias(&clusterInfo)
		ApplyClusterDomain(&clusterInfo)
		clusterInfo.ReadRecoveryInfo()

		clusters = append(clusters, clusterInfo)
		return nil
	})

	return clusters, err
}

// ReadOutdatedInstanceKeys reads and returns keys for all instances that are not up to date (i.e.
// pre-configured time has passed since they were last cheked)
// But we also check for the case where an attempt at instance checking has been made, that hasn't
// resulted in an actual check! This can happen when TCP/IP connections are hung, in which case the "check"
// never returns. In such case we multiply interval by a factor, so as not to open too many connections on
// the instance.
func ReadOutdatedInstanceKeys() ([]InstanceKey, error) {
	res := []InstanceKey{}
	query := `
		select
			hostname, port
		from
			database_instance
		where
			if (
				last_attempted_check <= last_checked,
				last_checked < now() - interval ? second,
				last_checked < now() - interval (? * 2) second
			)
			`
	args := sqlutils.Args(config.Config.InstancePollSeconds, config.Config.InstancePollSeconds)

	err := db.QueryOrchestrator(query, args, func(m sqlutils.RowMap) error {
		instanceKey, merr := NewInstanceKeyFromStrings(m.GetString("hostname"), m.GetString("port"))
		if merr != nil {
			log.Errore(merr)
		} else {
			res = append(res, *instanceKey)
		}
		// We don;t return an error because we want to keep filling the outdated instances list.
		return nil
	})

	if err != nil {
		log.Errore(err)
	}
	return res, err

}

// writeInstance stores an instance in the orchestrator backend
func writeInstance(instance *Instance, instanceWasActuallyFound bool, lastError error) error {

	writeFunc := func() error {
		insertIgnore := ""
		onDuplicateKeyUpdate := ""
		if instanceWasActuallyFound {
			// Data is real
			onDuplicateKeyUpdate = `
				on duplicate key update
      		last_checked=VALUES(last_checked),
      		last_attempted_check=VALUES(last_attempted_check),
      		uptime=VALUES(uptime),
      		server_id=VALUES(server_id),
      		server_uuid=VALUES(server_uuid),
					version=VALUES(version),
					binlog_server=VALUES(binlog_server),
					read_only=VALUES(read_only),
					binlog_format=VALUES(binlog_format),
					log_bin=VALUES(log_bin),
					log_slave_updates=VALUES(log_slave_updates),
					binary_log_file=VALUES(binary_log_file),
					binary_log_pos=VALUES(binary_log_pos),
					master_host=VALUES(master_host),
					master_port=VALUES(master_port),
					slave_sql_running=VALUES(slave_sql_running),
					slave_io_running=VALUES(slave_io_running),
					has_replication_filters=VALUES(has_replication_filters),
					supports_oracle_gtid=VALUES(supports_oracle_gtid),
					oracle_gtid=VALUES(oracle_gtid),
					executed_gtid_set=VALUES(executed_gtid_set),
					gtid_purged=VALUES(gtid_purged),
					mariadb_gtid=VALUES(mariadb_gtid),
					pseudo_gtid=values(pseudo_gtid),
					master_log_file=VALUES(master_log_file),
					read_master_log_pos=VALUES(read_master_log_pos),
					relay_master_log_file=VALUES(relay_master_log_file),
					exec_master_log_pos=VALUES(exec_master_log_pos),
					relay_log_file=VALUES(relay_log_file),
					relay_log_pos=VALUES(relay_log_pos),
					last_sql_error=VALUES(last_sql_error),
					last_io_error=VALUES(last_io_error),
					seconds_behind_master=VALUES(seconds_behind_master),
					slave_lag_seconds=VALUES(slave_lag_seconds),
					sql_delay=VALUES(sql_delay),
					num_slave_hosts=VALUES(num_slave_hosts),
					slave_hosts=VALUES(slave_hosts),
					cluster_name=VALUES(cluster_name),
					suggested_cluster_alias=VALUES(suggested_cluster_alias),
					data_center=VALUES(data_center),
					physical_environment=values(physical_environment),
					replication_depth=VALUES(replication_depth),
					is_co_master=VALUES(is_co_master),
<<<<<<< HEAD
					replication_credentials_available=VALUES(replication_credentials_available),
					has_replication_credentials=VALUES(has_replication_credentials)
=======
					allow_tls=VALUES(allow_tls)
>>>>>>> f207e25e
				`
		} else {
			// Scenario: some slave reported a master of his; but the master cannot be contacted.
			// We might still want to have that master written down
			// Use with caution
			insertIgnore = `ignore`
		}
		insertQuery := fmt.Sprintf(`
    	insert %s into database_instance (
    		hostname,
    		port,
    		last_checked,
    		last_attempted_check,
    		uptime,
    		server_id,
    		server_uuid,
				version,
				binlog_server,
				read_only,
				binlog_format,
				log_bin,
				log_slave_updates,
				binary_log_file,
				binary_log_pos,
				master_host,
				master_port,
				slave_sql_running,
				slave_io_running,
				has_replication_filters,
				supports_oracle_gtid,
				oracle_gtid,
				executed_gtid_set,
				gtid_purged,
				mariadb_gtid,
				pseudo_gtid,
				master_log_file,
				read_master_log_pos,
				relay_master_log_file,
				exec_master_log_pos,
				relay_log_file,
				relay_log_pos,
				last_sql_error,
				last_io_error,
				seconds_behind_master,
				slave_lag_seconds,
				sql_delay,
				num_slave_hosts,
				slave_hosts,
				cluster_name,
				suggested_cluster_alias,
				data_center,
				physical_environment,
				replication_depth,
				is_co_master,
<<<<<<< HEAD
				replication_credentials_available,
				has_replication_credentials
			) values (?, ?, NOW(), NOW(), ?, ?, ?, ?, ?, ?, ?, ?, ?, ?, ?, ?, ?, ?, ?, ?, ?, ?, ?, ?, ?, ?, ?, ?, ?, ?, ?, ?, ?, ?, ?, ?, ?, ?, ?, ?, ?, ?, ?, ?, ?, ?, ?)
=======
				allow_tls
			) values (?, ?, NOW(), NOW(), ?, ?, ?, ?, ?, ?, ?, ?, ?, ?, ?, ?, ?, ?, ?, ?, ?, ?, ?, ?, ?, ?, ?, ?, ?, ?, ?, ?, ?, ?, ?, ?, ?, ?, ?, ?, ?, ?, ?, ?, ?, ?)
>>>>>>> f207e25e
			%s
			`, insertIgnore, onDuplicateKeyUpdate)

		_, err := db.ExecOrchestrator(insertQuery,
			instance.Key.Hostname,
			instance.Key.Port,
			instance.Uptime,
			instance.ServerID,
			instance.ServerUUID,
			instance.Version,
			instance.IsBinlogServer(),
			instance.ReadOnly,
			instance.Binlog_format,
			instance.LogBinEnabled,
			instance.LogSlaveUpdatesEnabled,
			instance.SelfBinlogCoordinates.LogFile,
			instance.SelfBinlogCoordinates.LogPos,
			instance.MasterKey.Hostname,
			instance.MasterKey.Port,
			instance.Slave_SQL_Running,
			instance.Slave_IO_Running,
			instance.HasReplicationFilters,
			instance.SupportsOracleGTID,
			instance.UsingOracleGTID,
			instance.ExecutedGtidSet,
			instance.GtidPurged,
			instance.UsingMariaDBGTID,
			instance.UsingPseudoGTID,
			instance.ReadBinlogCoordinates.LogFile,
			instance.ReadBinlogCoordinates.LogPos,
			instance.ExecBinlogCoordinates.LogFile,
			instance.ExecBinlogCoordinates.LogPos,
			instance.RelaylogCoordinates.LogFile,
			instance.RelaylogCoordinates.LogPos,
			instance.LastSQLError,
			instance.LastIOError,
			instance.SecondsBehindMaster,
			instance.SlaveLagSeconds,
			instance.SQLDelay,
			len(instance.SlaveHosts),
			instance.SlaveHosts.ToJSONString(),
			instance.ClusterName,
			instance.SuggestedClusterAlias,
			instance.DataCenter,
			instance.PhysicalEnvironment,
			instance.ReplicationDepth,
			instance.IsCoMaster,
<<<<<<< HEAD
			instance.ReplicationCredentialsAvailable,
			instance.HasReplicationCredentials,
=======
			instance.AllowTLS,
>>>>>>> f207e25e
		)
		if err != nil {
			return log.Errore(err)
		}

		if instanceWasActuallyFound && lastError == nil {
			db.ExecOrchestrator(`
        		update database_instance set last_seen = NOW() where hostname=? and port=?
        	`, instance.Key.Hostname, instance.Key.Port,
			)
		} else {
			log.Debugf("writeInstance: will not update database_instance due to error: %+v", lastError)
		}
		writeInstanceCounter.Inc(1)
		return nil
	}
	return ExecDBWriteFunc(writeFunc)
}

// UpdateInstanceLastChecked updates the last_check timestamp in the orchestrator backed database
// for a given instance
func UpdateInstanceLastChecked(instanceKey *InstanceKey) error {
	writeFunc := func() error {
		_, err := db.ExecOrchestrator(`
        	update
        		database_instance
        	set
        		last_checked = NOW()
			where
				hostname = ?
				and port = ?`,
			instanceKey.Hostname,
			instanceKey.Port,
		)
		if err != nil {
			return log.Errore(err)
		}

		return nil
	}
	return ExecDBWriteFunc(writeFunc)
}

// UpdateInstanceLastAttemptedCheck updates the last_attempted_check timestamp in the orchestrator backed database
// for a given instance.
// This is used as a failsafe mechanism in case access to the instance gets hung (it happens), in which case
// the entire ReadTopology gets stuck (and no, connection timeout nor driver timeouts don't help. Don't look at me,
// the world is a harsh place to live in).
// And so we make sure to note down *before* we even attempt to access the instance; and this raises a red flag when we
// wish to access the instance again: if last_attempted_check is *newer* than last_checked, that's bad news and means
// we have a "hanging" issue.
func UpdateInstanceLastAttemptedCheck(instanceKey *InstanceKey) error {
	writeFunc := func() error {
		_, err := db.ExecOrchestrator(`
        	update
        		database_instance
        	set
        		last_attempted_check = NOW()
			where
				hostname = ?
				and port = ?`,
			instanceKey.Hostname,
			instanceKey.Port,
		)
		if err != nil {
			return log.Errore(err)
		}

		return nil
	}
	return ExecDBWriteFunc(writeFunc)
}

// ForgetInstance removes an instance entry from the orchestrator backed database.
// It may be auto-rediscovered through topology or requested for discovery by multiple means.
func ForgetInstance(instanceKey *InstanceKey) error {
	_, err := db.ExecOrchestrator(`
			delete
				from database_instance
			where
				hostname = ? and port = ?`,
		instanceKey.Hostname,
		instanceKey.Port,
	)
	AuditOperation("forget", instanceKey, "")
	return err
}

// ForgetLongUnseenInstances will remove entries of all instacnes that have long since been last seen.
func ForgetLongUnseenInstances() error {
	sqlResult, err := db.ExecOrchestrator(`
			delete
				from database_instance
			where
				last_seen < NOW() - interval ? hour`,
		config.Config.UnseenInstanceForgetHours,
	)
	if err != nil {
		return log.Errore(err)
	}
	rows, err := sqlResult.RowsAffected()
	if err != nil {
		return log.Errore(err)
	}
	AuditOperation("forget-unseen", nil, fmt.Sprintf("Forgotten instances: %d", rows))
	return err
}

// SnapshotTopologies records topology graph for all existing topologies
func SnapshotTopologies() error {
	writeFunc := func() error {
		_, err := db.ExecOrchestrator(`
        	insert ignore into
        		database_instance_topology_history (snapshot_unix_timestamp,
        			hostname, port, master_host, master_port, cluster_name, version)
        	select
        		UNIX_TIMESTAMP(NOW()),
        		hostname, port, master_host, master_port, cluster_name, version
			from
				database_instance
				`,
		)
		if err != nil {
			return log.Errore(err)
		}

		return nil
	}
	return ExecDBWriteFunc(writeFunc)
}

// ReadHistoryClusterInstances reads (thin) instances from history
func ReadHistoryClusterInstances(clusterName string, historyTimestampPattern string) ([](*Instance), error) {
	instances := [](*Instance){}

	query := `
		select
			*
		from
			database_instance_topology_history
		where
			snapshot_unix_timestamp rlike ?
			and cluster_name = ?
		order by
			hostname, port`

	err := db.QueryOrchestrator(query, sqlutils.Args(historyTimestampPattern, clusterName), func(m sqlutils.RowMap) error {
		instance := NewInstance()

		instance.Key.Hostname = m.GetString("hostname")
		instance.Key.Port = m.GetInt("port")
		instance.MasterKey.Hostname = m.GetString("master_host")
		instance.MasterKey.Port = m.GetInt("master_port")
		instance.ClusterName = m.GetString("cluster_name")

		instances = append(instances, instance)
		return nil
	})
	if err != nil {
		return instances, log.Errore(err)
	}
	return instances, err
}

// RegisterCandidateInstance markes a given instance as suggested for successoring a master in the event of failover.
func RegisterCandidateInstance(instanceKey *InstanceKey, promotionRule CandidatePromotionRule) error {
	writeFunc := func() error {
		_, err := db.ExecOrchestrator(`
				insert into candidate_database_instance (
						hostname,
						port,
						last_suggested,
						promotion_rule)
					values (?, ?, NOW(), ?)
					on duplicate key update
						hostname=values(hostname),
						port=values(port),
						last_suggested=now(),
						promotion_rule=values(promotion_rule)
				`, instanceKey.Hostname, instanceKey.Port, string(promotionRule),
		)
		if err != nil {
			return log.Errore(err)
		}

		return nil
	}
	return ExecDBWriteFunc(writeFunc)
}

// RegisterCandidateInstance markes a given instance as suggested for successoring a master in the event of failover.
func ExpireCandidateInstances() error {
	writeFunc := func() error {
		_, err := db.ExecOrchestrator(`
        	delete from candidate_database_instance
				where last_suggested < NOW() - INTERVAL ? MINUTE
				`, config.Config.CandidateInstanceExpireMinutes,
		)
		if err != nil {
			return log.Errore(err)
		}

		return nil
	}
	return ExecDBWriteFunc(writeFunc)
}

// RecordInstanceCoordinatesHistory snapshots the binlog coordinates of instances
func RecordInstanceCoordinatesHistory() error {
	{
		writeFunc := func() error {
			_, err := db.ExecOrchestrator(`
        	delete from database_instance_coordinates_history
			where
				recorded_timestamp < NOW() - INTERVAL (? + 5) MINUTE
				`, config.Config.PseudoGTIDCoordinatesHistoryHeuristicMinutes,
			)
			return log.Errore(err)
		}
		ExecDBWriteFunc(writeFunc)
	}
	writeFunc := func() error {
		_, err := db.ExecOrchestrator(`
        	insert into
        		database_instance_coordinates_history (
					hostname, port,	last_seen, recorded_timestamp,
					binary_log_file, binary_log_pos, relay_log_file, relay_log_pos
				)
        	select
        		hostname, port, last_seen, NOW(),
				binary_log_file, binary_log_pos, relay_log_file, relay_log_pos
			from
				database_instance
			where
				binary_log_file != ''
				OR relay_log_file != ''
				`,
		)
		return log.Errore(err)
	}
	return ExecDBWriteFunc(writeFunc)
}

// GetHeuristiclyRecentCoordinatesForInstance returns valid and reasonably recent coordinates for given instance.
func GetHeuristiclyRecentCoordinatesForInstance(instanceKey *InstanceKey) (selfCoordinates *BinlogCoordinates, relayLogCoordinates *BinlogCoordinates, err error) {
	query := `
		select
			binary_log_file, binary_log_pos, relay_log_file, relay_log_pos
		from
			database_instance_coordinates_history
		where
			hostname = ?
			and port = ?
			and recorded_timestamp <= NOW() - INTERVAL ? MINUTE
		order by
			recorded_timestamp desc
			limit 1
			`
	err = db.QueryOrchestrator(query, sqlutils.Args(instanceKey.Hostname, instanceKey.Port, config.Config.PseudoGTIDCoordinatesHistoryHeuristicMinutes), func(m sqlutils.RowMap) error {
		selfCoordinates = &BinlogCoordinates{LogFile: m.GetString("binary_log_file"), LogPos: m.GetInt64("binary_log_pos")}
		relayLogCoordinates = &BinlogCoordinates{LogFile: m.GetString("relay_log_file"), LogPos: m.GetInt64("relay_log_pos")}

		return nil
	})
	return selfCoordinates, relayLogCoordinates, err
}

// RecordInstanceBinlogFileHistory snapshots the binlog coordinates of instances
func RecordInstanceBinlogFileHistory() error {
	{
		writeFunc := func() error {
			_, err := db.ExecOrchestrator(`
        	delete from database_instance_binlog_files_history
			where
				last_seen < NOW() - INTERVAL ? DAY
				`, config.Config.BinlogFileHistoryDays,
			)
			return log.Errore(err)
		}
		ExecDBWriteFunc(writeFunc)
	}
	if config.Config.BinlogFileHistoryDays == 0 {
		return nil
	}
	writeFunc := func() error {
		_, err := db.ExecOrchestrator(`
      	insert into
      		database_instance_binlog_files_history (
					hostname, port,	first_seen, last_seen, binary_log_file, binary_log_pos
				)
      	select
      		hostname, port, last_seen, last_seen, binary_log_file, binary_log_pos
				from
					database_instance
				where
					binary_log_file != ''
				on duplicate key update
					last_seen = VALUES(last_seen),
					binary_log_pos = VALUES(binary_log_pos)
				`,
		)
		return log.Errore(err)
	}
	return ExecDBWriteFunc(writeFunc)
}

// UpdateInstanceRecentRelaylogHistory updates the database_instance_recent_relaylog_history
// table listing the current relaylog coordinates and the one-before.
// This information can be used to diagnoze a stale-replication scenario (for example, master is locked down
// and although slaves are connected, they're not making progress)
func UpdateInstanceRecentRelaylogHistory() error {
	writeFunc := func() error {
		_, err := db.ExecOrchestrator(`
        	insert into
        		database_instance_recent_relaylog_history (
							hostname, port,
							current_relay_log_file, current_relay_log_pos, current_seen,
							prev_relay_log_file, prev_relay_log_pos
						)
						select
								hostname, port,
								relay_log_file, relay_log_pos, last_seen,
								'', 0
							from database_instance
							where
								relay_log_file != ''
						on duplicate key update
							prev_relay_log_file = current_relay_log_file,
							prev_relay_log_pos = current_relay_log_pos,
							prev_seen = current_seen,
							current_relay_log_file = values(current_relay_log_file),
							current_relay_log_pos = values (current_relay_log_pos),
							current_seen = values(current_seen)
				`,
		)
		return log.Errore(err)
	}
	return ExecDBWriteFunc(writeFunc)
}<|MERGE_RESOLUTION|>--- conflicted
+++ resolved
@@ -1552,12 +1552,9 @@
 					physical_environment=values(physical_environment),
 					replication_depth=VALUES(replication_depth),
 					is_co_master=VALUES(is_co_master),
-<<<<<<< HEAD
 					replication_credentials_available=VALUES(replication_credentials_available),
-					has_replication_credentials=VALUES(has_replication_credentials)
-=======
+					has_replication_credentials=VALUES(has_replication_credentials),
 					allow_tls=VALUES(allow_tls)
->>>>>>> f207e25e
 				`
 		} else {
 			// Scenario: some slave reported a master of his; but the master cannot be contacted.
@@ -1612,14 +1609,10 @@
 				physical_environment,
 				replication_depth,
 				is_co_master,
-<<<<<<< HEAD
 				replication_credentials_available,
-				has_replication_credentials
-			) values (?, ?, NOW(), NOW(), ?, ?, ?, ?, ?, ?, ?, ?, ?, ?, ?, ?, ?, ?, ?, ?, ?, ?, ?, ?, ?, ?, ?, ?, ?, ?, ?, ?, ?, ?, ?, ?, ?, ?, ?, ?, ?, ?, ?, ?, ?, ?, ?)
-=======
+				has_replication_credentials,
 				allow_tls
-			) values (?, ?, NOW(), NOW(), ?, ?, ?, ?, ?, ?, ?, ?, ?, ?, ?, ?, ?, ?, ?, ?, ?, ?, ?, ?, ?, ?, ?, ?, ?, ?, ?, ?, ?, ?, ?, ?, ?, ?, ?, ?, ?, ?, ?, ?, ?, ?)
->>>>>>> f207e25e
+			) values (?, ?, NOW(), NOW(), ?, ?, ?, ?, ?, ?, ?, ?, ?, ?, ?, ?, ?, ?, ?, ?, ?, ?, ?, ?, ?, ?, ?, ?, ?, ?, ?, ?, ?, ?, ?, ?, ?, ?, ?, ?, ?, ?, ?, ?, ?, ?, ?, ?)
 			%s
 			`, insertIgnore, onDuplicateKeyUpdate)
 
@@ -1667,12 +1660,9 @@
 			instance.PhysicalEnvironment,
 			instance.ReplicationDepth,
 			instance.IsCoMaster,
-<<<<<<< HEAD
 			instance.ReplicationCredentialsAvailable,
 			instance.HasReplicationCredentials,
-=======
 			instance.AllowTLS,
->>>>>>> f207e25e
 		)
 		if err != nil {
 			return log.Errore(err)
