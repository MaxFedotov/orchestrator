var refreshIntervalSeconds = 60; // seconds
var secondsTillRefresh = refreshIntervalSeconds;
var nodeModalVisible = false;

reloadPageHint = {
  hint: "",
  hostname: "",
  port: ""
}

var errorMapping = {
  "inMaintenanceProblem": {
    "badge": "label-info",
    "description": "In maintenance"
  },
  "lastCheckInvalidProblem": {
    "badge": "label-fatal",
    "description": "Last check invalid"
  },
  "notRecentlyCheckedProblem": {
    "badge": "label-stale",
    "description": "Not recently checked (stale)"
  },
  "notReplicatingProblem": {
    "badge": "label-danger",
    "description": "Not replicating"
  },
  "replicationLagProblem": {
    "badge": "label-warning",
    "description": "Replication lag"
  }
};

function updateCountdownDisplay() {
  if ($.cookie("auto-refresh") == "true") {
    $("#refreshCountdown").html('<span class="glyphicon glyphicon-repeat" title="Click to pause"></span> ' + secondsTillRefresh + 's');
  } else {
    secondsTillRefresh = refreshIntervalSeconds;
    $("#refreshCountdown").html('<span class="glyphicon glyphicon-pause" title="Click to countdown"></span> ' + secondsTillRefresh + 's');
  }
}

function startRefreshTimer() {
  var refreshFunction = function() {
    if (nodeModalVisible) {
      return;
    }
    secondsTillRefresh = Math.max(secondsTillRefresh - 1, 0);
    if (secondsTillRefresh <= 0) {
      $(".navbar-nav li[data-nav-page=refreshCountdown]").addClass("active");
      showLoader();
      location.reload(true);
    }
    updateCountdownDisplay();
  }
  setInterval(refreshFunction, 1 * 1000);
}

function resetRefreshTimer() {
  secondsTillRefresh = refreshIntervalSeconds;
}

function activateRefreshTimer() {
  startRefreshTimer();
  $(document).click(function() {
    resetRefreshTimer();
  });
  $(document).mousemove(function() {
    resetRefreshTimer();
  });
}

function showLoader() {
  $(".ajaxLoader").css('visibility', 'visible');
}

function hideLoader() {
  $(".ajaxLoader").css('visibility', 'hidden');
}

function visualizeBrand() {
  var img = $("<img>");

  img.attr("src", "/images/octocat-logo-32.png").attr("alt", "GitHub");

  if (document.domain && document.domain.indexOf("outbrain.com") >= 0) {
    img.attr("src", "/images/outbrain-logo-32.png").attr("alt", "Outbrain");
  }
  if (document.domain && document.domain.indexOf("booking.com") >= 0) {
    img.attr("src", "/images/booking-logo-32.png").attr("alt", "Booking.com");
  }
  $(".orchestrator-brand").prepend(img)
}

function showContextMenu() {
  $("[data-nav-page=context]").css('visibility', 'visible');
}

function booleanString(b) {
  return (b ? "true" : "false");
}

function toHumanFormat(bytes) {
  var s = ['bytes', 'kB', 'MB', 'GB', 'TB', 'PB'];
  var e = Math.floor(Math.log(bytes) / Math.log(1024));
  return (bytes / Math.pow(1024, e)).toFixed(2) + " " + s[e];
}

function getInstanceId(host, port) {
  return "instance__" + host.replace(/[.]/g, "_") + "__" + port
}


function canonizeInstanceTitle(title) {
  if (typeof removeTextFromHostnameDisplay != "undefined" && removeTextFromHostnameDisplay()) {
    return title.replace(removeTextFromHostnameDisplay(), '');
  }
  return title;
}

function getInstanceTitle(host, port) {
  return canonizeInstanceTitle(host + ":" + port);
}



function commonSuffixLength(strings) {
  if (strings.length == 0) {
    return 0;
  }
  if (strings.length == 1) {
    return 0;
  }
  var longestSuffixLength = 0;
  var maxLength = 0;
  strings.forEach(function(s) {
    maxLength = ((maxLength == 0) ? s.length : Math
      .min(maxLength, s.length));
  });
  var suffixLength = 0;
  while (suffixLength < maxLength) {
    suffixLength++
    var suffixes = strings.map(function(s) {
      return s.substring(s.length - suffixLength)
    });
    var uniqueSuffixes = suffixes.filter(function(elem, pos) {
      return suffixes.indexOf(elem) == pos;
    })
    if (uniqueSuffixes.length > 1) {
      // lost it. keep last longestSuffixLength value
      break;
    }
    // we're still good
    longestSuffixLength = suffixLength;
  }
  return longestSuffixLength;
}


function addAlert(alertText, alertClass) {
  if ($.cookie("anonymize") == "true") {
    return false;
  }
  if (typeof(alertClass) === 'undefined') {
    alertClass = "danger";
  }
  $("#alerts_container").append(
    '<div class="alert alert-' + alertClass + ' alert-dismissable">' + '<button type="button" class="close" data-dismiss="alert" aria-hidden="true">&times;</button>' + alertText + '</div>');
  $(".alert").alert();
  return false;
}


function addInfo(alertText) {
  return addAlert(alertText, "info");
}

function apiCommand(uri, hint) {
  showLoader();
  $.get(uri, function(operationResult) {
    hideLoader();
    if (operationResult.Code == "ERROR") {
      addAlert(operationResult.Message)
    } else {
      reloadWithOperationResult(operationResult, hint);
    }
  }, "json");
  return false;
}


function reloadWithMessage(msg, details, hint) {
  var hostname = "";
  var port = "";
  if (details) {
    hostname = details.Hostname || hostname
    port = details.Port || port
  }
  hint = hint || "";
  var newUri = window.location.href.split("#")[0].split("?")[0] + "?orchestrator-msg=" + encodeURIComponent(msg) + "&hostname=" + hostname + "&port=" + port + "&hint=" + hint;
  if (isCompactDisplay && isCompactDisplay()) {
    newUri += "&compact=true";
  }
  window.location.href = newUri;
}

function reloadWithOperationResult(operationResult, hint) {
  var msg = operationResult.Message;
  reloadWithMessage(msg, operationResult.Details, hint);
}


// Modal

function addNodeModalDataAttribute(name, value) {
  var codeClass = "text-primary";
  if (value == "true" || value == true) {
    codeClass = "text-success";
  }
  if (value == "false" || value === false) {
    codeClass = "text-danger";
  }
  $('#modalDataAttributesTable').append(
    '<tr><td>' + name + '</td><td><code class="' + codeClass + '"><strong>' + value + '</strong></code><div class="pull-right attributes-buttons"></div></td></tr>');
  return $('#modalDataAttributesTable tr:last td:last');
}

function addModalAlert(alertText) {
  $("#node_modal .modal-body").append(
    '<div class="alert alert-danger alert-dismissable">' + '<button type="button" class="close" data-dismiss="alert" aria-hidden="true">&times;</button>' + alertText + '</div>');
  $(".alert").alert();
  return false;
}

function openNodeModal(node) {
  if (!node) {
    return false;
  }
  if (node.isAggregate) {
    return false;
  }
  nodeModalVisible = true;
  var hiddenZone = $('#node_modal .hidden-zone');
  $('#node_modal #modalDataAttributesTable button[data-btn][data-grouped!=true]').appendTo("#node_modal .modal-footer");
  $('#node_modal #modalDataAttributesTable [data-btn-group]').appendTo("#node_modal .modal-footer");

  $('#node_modal .modal-title').html('<code class="text-primary">' + node.title + "</code>");

  $('#modalDataAttributesTable').html("");

  addNodeModalDataAttribute("Last seen", node.LastSeenTimestamp + " (" + node.SecondsSinceLastSeen.Int64 + "s ago)");
  if (node.UnresolvedHostname) {
    addNodeModalDataAttribute("Unresolved hostname", node.UnresolvedHostname);
  }
  $('#node_modal [data-btn-group=move-equivalent]').appendTo(hiddenZone);
  if (node.MasterKey.Hostname) {
    var td = addNodeModalDataAttribute("Master", node.masterTitle);
    $('#node_modal button[data-btn=reset-slave]').appendTo(td.find("div"))

    td = addNodeModalDataAttribute("Replication running", booleanString(node.replicationRunning));
    $('#node_modal button[data-btn=start-slave]').appendTo(td.find("div"))
    $('#node_modal button[data-btn=restart-slave]').appendTo(td.find("div"))
    $('#node_modal [data-btn-group=stop-slave]').appendTo(td.find("div"))

    if (!node.replicationRunning) {
      td = addNodeModalDataAttribute("Last SQL error", node.LastSQLError);
      $('#node_modal button[data-btn=skip-query]').appendTo(td.find("div"))
      addNodeModalDataAttribute("Last IO error", node.LastIOError);
    }
    addNodeModalDataAttribute("Seconds behind master", node.SecondsBehindMaster.Valid ? node.SecondsBehindMaster.Int64 : "null");
    addNodeModalDataAttribute("Replication lag", node.SlaveLagSeconds.Valid ? node.SlaveLagSeconds.Int64 : "null");
    addNodeModalDataAttribute("SQL delay", node.SQLDelay);

    var masterCoordinatesEl = addNodeModalDataAttribute("Master coordinates", node.ExecBinlogCoordinates.LogFile + ":" + node.ExecBinlogCoordinates.LogPos);
    $('#node_modal [data-btn-group=move-equivalent] ul').empty();
    $.get("/api/master-equivalent/" + node.MasterKey.Hostname + "/" + node.MasterKey.Port + "/" + node.ExecBinlogCoordinates.LogFile + "/" + node.ExecBinlogCoordinates.LogPos, function(equivalenceResult) {
      if (!equivalenceResult.Details) {
        return false;
      }
      equivalenceResult.Details.forEach(function(equivalence) {
        if (equivalence.Key.Hostname == node.Key.Hostname && equivalence.Key.Port == node.Key.Port) {
          // This very instance; will not move below itself
          return;
        }
        var title = canonizeInstanceTitle(equivalence.Key.Hostname + ':' + equivalence.Key.Port);
        $('#node_modal [data-btn-group=move-equivalent] ul').append('<li><a href="#" data-btn="move-equivalent" data-hostname="' + equivalence.Key.Hostname + '" data-port="' + equivalence.Key.Port + '">' + title + '</a></li>');
      });

      if ($('#node_modal [data-btn-group=move-equivalent] ul li').length) {
        $('#node_modal [data-btn-group=move-equivalent]').appendTo(masterCoordinatesEl.find("div"));
      }
    }, "json");
    if (node.IsDetached) {
      $('#node_modal button[data-btn=detach-slave]').appendTo(hiddenZone)
      $('#node_modal button[data-btn=reattach-slave]').appendTo(masterCoordinatesEl.find("div"))
    } else {
<<<<<<< HEAD
      $('#node_modal button[data-btn=detach-slave]').appendTo(masterCoordinatesEl.find("div"))
      $('#node_modal button[data-btn=reattach-slave]').appendTo(hiddenZone)
=======
        $('#node_modal button[data-btn=reset-slave]').appendTo(hiddenZone);
        $('#node_modal button[data-btn=skip-query]').appendTo(hiddenZone);
        $('#node_modal button[data-btn=detach-slave]').appendTo(hiddenZone)
        $('#node_modal button[data-btn=reattach-slave]').appendTo(hiddenZone)
    }
    if (node.LogBinEnabled) {
    	addNodeModalDataAttribute("Self coordinates", node.SelfBinlogCoordinates.LogFile+":"+node.SelfBinlogCoordinates.LogPos);
    }
    var td = addNodeModalDataAttribute("Num slaves", node.SlaveHosts.length);
    $('#node_modal button[data-btn=regroup-slaves]').appendTo(td.find("div"))
    addNodeModalDataAttribute("Server ID", node.ServerID);
    if (node.ServerUUID) {
    	addNodeModalDataAttribute("Server UUID", node.ServerUUID);
    }
    addNodeModalDataAttribute("Version", node.Version);
    var td = addNodeModalDataAttribute("Read only", booleanString(node.ReadOnly));
    $('#node_modal button[data-btn=set-read-only]').appendTo(td.find("div"))
    $('#node_modal button[data-btn=set-writeable]').appendTo(td.find("div"))

    addNodeModalDataAttribute("Has binary logs", booleanString(node.LogBinEnabled));
    if (node.LogBinEnabled) {
    	addNodeModalDataAttribute("Binlog format", node.Binlog_format);
        var td = addNodeModalDataAttribute("Logs slave updates", booleanString(node.LogSlaveUpdatesEnabled));
        $('#node_modal button[data-btn=enslave-siblings]').appendTo(td.find("div"))
    }

    var td = addNodeModalDataAttribute("GTID based replication", booleanString(node.usingGTID));
    $('#node_modal button[data-btn=enable-gtid]').appendTo(td.find("div"))
    $('#node_modal button[data-btn=disable-gtid]').appendTo(td.find("div"))

    addNodeModalDataAttribute("Uptime", node.Uptime);

    addNodeModalDataAttribute("Allow TLS", node.AllowTLS);

    addNodeModalDataAttribute("Cluster",
            '<a href="/web/cluster/'+node.ClusterName+'">'+node.ClusterName+'</a>');
    addNodeModalDataAttribute("Audit",
            '<a href="/web/audit/instance/'+node.Key.Hostname+'/'+node.Key.Port+'">'+node.title+'</a>');
    addNodeModalDataAttribute("Agent",
            '<a href="/web/agent/'+node.Key.Hostname+'">'+node.Key.Hostname+'</a>');
    addNodeModalDataAttribute("Long queries",
            '<a href="/web/long-queries?filter='+node.Key.Hostname+'">on '+node.Key.Hostname+'</a>');
    
    $('#node_modal [data-btn]').unbind("click");
    
    $("#beginDowntimeOwner").val(getUserId());
    $('#node_modal button[data-btn=begin-downtime]').click(function() {
    	if (!$("#beginDowntimeOwner").val()) {
    		return addModalAlert("You must fill the owner field");
    	}
    	if (!$("#beginDowntimeReason").val()) {
    		return addModalAlert("You must fill the reason field");
    	}
    	var uri = "/api/begin-downtime/"+node.Key.Hostname+"/"+node.Key.Port + "/" + $("#beginDowntimeOwner").val() + "/" + $("#beginDowntimeReason").val() + "/" + $("#beginDowntimeDuration").val();
    	apiCommand(uri);
    });
    $('#node_modal button[data-btn=refresh-instance]').click(function(){
    	apiCommand("/api/refresh/"+node.Key.Hostname+"/"+node.Key.Port, "refresh");
    });
    $('#node_modal button[data-btn=skip-query]').click(function(){
    	apiCommand("/api/skip-query/"+node.Key.Hostname+"/"+node.Key.Port);
    });
    $('#node_modal button[data-btn=start-slave]').click(function(){
    	apiCommand("/api/start-slave/"+node.Key.Hostname+"/"+node.Key.Port);
    });
    $('#node_modal button[data-btn=restart-slave]').click(function(){
    	apiCommand("/api/restart-slave/"+node.Key.Hostname+"/"+node.Key.Port);
    });
    $('#node_modal [data-btn=stop-slave]').click(function(){
    	apiCommand("/api/stop-slave/"+node.Key.Hostname+"/"+node.Key.Port);
    });
    $('#node_modal [data-btn=stop-slave-nice]').click(function(){
    	apiCommand("/api/stop-slave-nice/"+node.Key.Hostname+"/"+node.Key.Port);
    });
    $('#node_modal button[data-btn=detach-slave]').click(function(){
    	apiCommand("/api/detach-slave/"+node.Key.Hostname+"/"+node.Key.Port);
    });
    $('#node_modal button[data-btn=reattach-slave]').click(function(){
    	apiCommand("/api/reattach-slave/"+node.Key.Hostname+"/"+node.Key.Port);
    });
    $('#node_modal button[data-btn=reset-slave]').click(function(){
    	var message = "<p>Are you sure you wish to reset <code><strong>" + node.Key.Hostname + ":" + node.Key.Port +
			"</strong></code>?" +
			"<p>This will stop and break the replication." +
			"<p>FYI, this is a destructive operation that cannot be easily reverted"
			;
    	bootbox.confirm(message, function(confirm) {
			if (confirm) {
		    	apiCommand("/api/reset-slave/"+node.Key.Hostname+"/"+node.Key.Port);
			}
		}); 
		return false;
    });
    $('#node_modal button[data-btn=set-read-only]').click(function(){
    	apiCommand("/api/set-read-only/"+node.Key.Hostname+"/"+node.Key.Port);
    });
    $('#node_modal button[data-btn=set-writeable]').click(function(){
    	apiCommand("/api/set-writeable/"+node.Key.Hostname+"/"+node.Key.Port);
    });
    $('#node_modal button[data-btn=enable-gtid]').click(function(){
    	var message = "<p>Are you sure you wish to enable GTID on <code><strong>" + node.Key.Hostname + ":" + node.Key.Port +
    		"</strong></code>?" +
			"<p>Replication <i>might</i> break as consequence"
		;
    	bootbox.confirm(message, function(confirm) {
			if (confirm) {
				apiCommand("/api/enable-gtid/"+node.Key.Hostname+"/"+node.Key.Port);
			}
		}); 
    });
    $('#node_modal button[data-btn=disable-gtid]').click(function(){
    	var message = "<p>Are you sure you wish to disable GTID on <code><strong>" + node.Key.Hostname + ":" + node.Key.Port +
			"</strong></code>?" +
			"<p>Replication <i>might</i> break as consequence"
		;
		bootbox.confirm(message, function(confirm) {
			if (confirm) {
				apiCommand("/api/disable-gtid/"+node.Key.Hostname+"/"+node.Key.Port);
			}
		});
    });
    $('#node_modal button[data-btn=forget-instance]').click(function(){
    	var message = "<p>Are you sure you wish to forget <code><strong>" + node.Key.Hostname + ":" + node.Key.Port +
			"</strong></code>?" +
			"<p>It may be re-discovered if accessible from an existing instance through replication topology."
			;
    	bootbox.confirm(message, function(confirm) {
			if (confirm) {
		    	apiCommand("/api/forget/"+node.Key.Hostname+"/"+node.Key.Port);
			}
		}); 
    	return false;
    });

    $("body").on("click", "#node_modal a[data-btn=move-equivalent]", function(event) {
    	var targetHostname = $(event.target).attr("data-hostname");
    	var targetPort = $(event.target).attr("data-port");
    	apiCommand("/api/move-equivalent/"+node.Key.Hostname+"/"+node.Key.Port+"/"+targetHostname+"/"+targetPort);
    });

    if (node.IsDowntimed) {
    	$('#node_modal [data-panel-type=downtime]').html("Downtimed by <strong>"+node.DowntimeOwner+"</strong> until "+node.DowntimeEndTimestamp);
    	$('#node_modal [data-description=downtime-status]').html(
    		node.DowntimeReason
    	);    	
    	$('#node_modal [data-panel-type=begin-downtime]').hide();
    	$('#node_modal [data-panel-type=end-downtime]').show();
    } else {
    	$('#node_modal [data-panel-type=downtime]').html("Downtime");
    	$('#node_modal [data-panel-type=begin-downtime]').show();
    	$('#node_modal [data-panel-type=end-downtime]').hide();
    }
	$('#node_modal button[data-btn=skip-query]').hide();
	$('#node_modal button[data-btn=start-slave]').hide();
	$('#node_modal button[data-btn=restart-slave]').hide();
	$('#node_modal [data-btn-group=stop-slave]').hide();
	
    if (node.MasterKey.Hostname) {
        if (node.replicationRunning || node.replicationAttemptingToRun) {
        	$('#node_modal [data-btn-group=stop-slave]').show();
        	$('#node_modal button[data-btn=restart-slave]').show();
        } else if (!node.replicationRunning) {
        	$('#node_modal button[data-btn=start-slave]').show();
        }
        if (!node.Slave_SQL_Running && node.LastSQLError) {
        	$('#node_modal button[data-btn=skip-query]').show();
        }
>>>>>>> f207e25e
    }

  } else {
    $('#node_modal button[data-btn=reset-slave]').appendTo(hiddenZone);
    $('#node_modal button[data-btn=skip-query]').appendTo(hiddenZone);
    $('#node_modal button[data-btn=detach-slave]').appendTo(hiddenZone)
    $('#node_modal button[data-btn=reattach-slave]').appendTo(hiddenZone)
  }
  if (node.LogBinEnabled) {
    addNodeModalDataAttribute("Self coordinates", node.SelfBinlogCoordinates.LogFile + ":" + node.SelfBinlogCoordinates.LogPos);
  }
  var td = addNodeModalDataAttribute("Num slaves", node.SlaveHosts.length);
  $('#node_modal button[data-btn=regroup-slaves]').appendTo(td.find("div"))
  addNodeModalDataAttribute("Server ID", node.ServerID);
  if (node.ServerUUID) {
    addNodeModalDataAttribute("Server UUID", node.ServerUUID);
  }
  addNodeModalDataAttribute("Version", node.Version);
  var td = addNodeModalDataAttribute("Read only", booleanString(node.ReadOnly));
  $('#node_modal button[data-btn=set-read-only]').appendTo(td.find("div"))
  $('#node_modal button[data-btn=set-writeable]').appendTo(td.find("div"))

  addNodeModalDataAttribute("Has binary logs", booleanString(node.LogBinEnabled));
  if (node.LogBinEnabled) {
    addNodeModalDataAttribute("Binlog format", node.Binlog_format);
    var td = addNodeModalDataAttribute("Logs slave updates", booleanString(node.LogSlaveUpdatesEnabled));
    $('#node_modal button[data-btn=enslave-siblings]').appendTo(td.find("div"))
  }

  var td = addNodeModalDataAttribute("GTID based replication", booleanString(node.usingGTID));
  $('#node_modal button[data-btn=enable-gtid]').appendTo(td.find("div"))
  $('#node_modal button[data-btn=disable-gtid]').appendTo(td.find("div"))

  addNodeModalDataAttribute("Uptime", node.Uptime);

  addNodeModalDataAttribute("Cluster",
    '<a href="/web/cluster/' + node.ClusterName + '">' + node.ClusterName + '</a>');
  addNodeModalDataAttribute("Audit",
    '<a href="/web/audit/instance/' + node.Key.Hostname + '/' + node.Key.Port + '">' + node.title + '</a>');
  addNodeModalDataAttribute("Agent",
    '<a href="/web/agent/' + node.Key.Hostname + '">' + node.Key.Hostname + '</a>');
  addNodeModalDataAttribute("Long queries",
    '<a href="/web/long-queries?filter=' + node.Key.Hostname + '">on ' + node.Key.Hostname + '</a>');

  $('#node_modal [data-btn]').unbind("click");

  $("#beginDowntimeOwner").val(getUserId());
  $('#node_modal button[data-btn=begin-downtime]').click(function() {
    if (!$("#beginDowntimeOwner").val()) {
      return addModalAlert("You must fill the owner field");
    }
    if (!$("#beginDowntimeReason").val()) {
      return addModalAlert("You must fill the reason field");
    }
    var uri = "/api/begin-downtime/" + node.Key.Hostname + "/" + node.Key.Port + "/" + $("#beginDowntimeOwner").val() + "/" + $("#beginDowntimeReason").val() + "/" + $("#beginDowntimeDuration").val();
    apiCommand(uri);
  });
  $('#node_modal button[data-btn=refresh-instance]').click(function() {
    apiCommand("/api/refresh/" + node.Key.Hostname + "/" + node.Key.Port, "refresh");
  });
  $('#node_modal button[data-btn=skip-query]').click(function() {
    apiCommand("/api/skip-query/" + node.Key.Hostname + "/" + node.Key.Port);
  });
  $('#node_modal button[data-btn=start-slave]').click(function() {
    apiCommand("/api/start-slave/" + node.Key.Hostname + "/" + node.Key.Port);
  });
  $('#node_modal button[data-btn=restart-slave]').click(function() {
    apiCommand("/api/restart-slave/" + node.Key.Hostname + "/" + node.Key.Port);
  });
  $('#node_modal [data-btn=stop-slave]').click(function() {
    apiCommand("/api/stop-slave/" + node.Key.Hostname + "/" + node.Key.Port);
  });
  $('#node_modal [data-btn=stop-slave-nice]').click(function() {
    apiCommand("/api/stop-slave-nice/" + node.Key.Hostname + "/" + node.Key.Port);
  });
  $('#node_modal button[data-btn=detach-slave]').click(function() {
    apiCommand("/api/detach-slave/" + node.Key.Hostname + "/" + node.Key.Port);
  });
  $('#node_modal button[data-btn=reattach-slave]').click(function() {
    apiCommand("/api/reattach-slave/" + node.Key.Hostname + "/" + node.Key.Port);
  });
  $('#node_modal button[data-btn=reset-slave]').click(function() {
    var message = "<p>Are you sure you wish to reset <code><strong>" + node.Key.Hostname + ":" + node.Key.Port +
      "</strong></code>?" +
      "<p>This will stop and break the replication." +
      "<p>FYI, this is a destructive operation that cannot be easily reverted";
    bootbox.confirm(message, function(confirm) {
      if (confirm) {
        apiCommand("/api/reset-slave/" + node.Key.Hostname + "/" + node.Key.Port);
      }
    });
    return false;
  });
  $('#node_modal button[data-btn=set-read-only]').click(function() {
    apiCommand("/api/set-read-only/" + node.Key.Hostname + "/" + node.Key.Port);
  });
  $('#node_modal button[data-btn=set-writeable]').click(function() {
    apiCommand("/api/set-writeable/" + node.Key.Hostname + "/" + node.Key.Port);
  });
  $('#node_modal button[data-btn=enable-gtid]').click(function() {
    var message = "<p>Are you sure you wish to enable GTID on <code><strong>" + node.Key.Hostname + ":" + node.Key.Port +
      "</strong></code>?" +
      "<p>Replication <i>might</i> break as consequence";
    bootbox.confirm(message, function(confirm) {
      if (confirm) {
        apiCommand("/api/enable-gtid/" + node.Key.Hostname + "/" + node.Key.Port);
      }
    });
  });
  $('#node_modal button[data-btn=disable-gtid]').click(function() {
    var message = "<p>Are you sure you wish to disable GTID on <code><strong>" + node.Key.Hostname + ":" + node.Key.Port +
      "</strong></code>?" +
      "<p>Replication <i>might</i> break as consequence";
    bootbox.confirm(message, function(confirm) {
      if (confirm) {
        apiCommand("/api/disable-gtid/" + node.Key.Hostname + "/" + node.Key.Port);
      }
    });
  });
  $('#node_modal button[data-btn=forget-instance]').click(function() {
    var message = "<p>Are you sure you wish to forget <code><strong>" + node.Key.Hostname + ":" + node.Key.Port +
      "</strong></code>?" +
      "<p>It may be re-discovered if accessible from an existing instance through replication topology.";
    bootbox.confirm(message, function(confirm) {
      if (confirm) {
        apiCommand("/api/forget/" + node.Key.Hostname + "/" + node.Key.Port);
      }
    });
    return false;
  });

  $("body").on("click", "#node_modal a[data-btn=move-equivalent]", function(event) {
    var targetHostname = $(event.target).attr("data-hostname");
    var targetPort = $(event.target).attr("data-port");
    apiCommand("/api/move-equivalent/" + node.Key.Hostname + "/" + node.Key.Port + "/" + targetHostname + "/" + targetPort);
  });

  if (node.IsDowntimed) {
    $('#node_modal [data-panel-type=downtime]').html("Downtimed by <strong>" + node.DowntimeOwner + "</strong> until " + node.DowntimeEndTimestamp);
    $('#node_modal [data-description=downtime-status]').html(
      node.DowntimeReason
    );
    $('#node_modal [data-panel-type=begin-downtime]').hide();
    $('#node_modal button[data-btn=begin-downtime]').hide();
    $('#node_modal [data-panel-type=end-downtime]').show();
  } else {
    $('#node_modal [data-panel-type=downtime]').html("Downtime");
    $('#node_modal [data-panel-type=begin-downtime]').show();
    $('#node_modal [data-panel-type=end-downtime]').hide();
    $('#node_modal button[data-btn=end-downtime]').hide();
  }
  $('#node_modal button[data-btn=skip-query]').hide();
  $('#node_modal button[data-btn=start-slave]').hide();
  $('#node_modal button[data-btn=restart-slave]').hide();
  $('#node_modal [data-btn-group=stop-slave]').hide();

  if (node.MasterKey.Hostname) {
    if (node.replicationRunning || node.replicationAttemptingToRun) {
      $('#node_modal [data-btn-group=stop-slave]').show();
      $('#node_modal button[data-btn=restart-slave]').show();
    } else if (!node.replicationRunning) {
      $('#node_modal button[data-btn=start-slave]').show();
    }
    if (!node.Slave_SQL_Running && node.LastSQLError) {
      $('#node_modal button[data-btn=skip-query]').show();
    }
  }

  $('#node_modal button[data-btn=set-read-only]').hide();
  $('#node_modal button[data-btn=set-writeable]').hide();
  if (node.ReadOnly) {
    $('#node_modal button[data-btn=set-writeable]').show();
  } else {
    $('#node_modal button[data-btn=set-read-only]').show();
  }

  $('#node_modal button[data-btn=enable-gtid]').hide();
  $('#node_modal button[data-btn=disable-gtid]').hide();
  if (node.usingGTID) {
    $('#node_modal button[data-btn=disable-gtid]').show();
  } else {
    $('#node_modal button[data-btn=enable-gtid]').show();
  }

  $('#node_modal button[data-btn=regroup-slaves]').hide();
  if (node.SlaveHosts.length > 1) {
    $('#node_modal button[data-btn=regroup-slaves]').show();
  }
  $('#node_modal button[data-btn=regroup-slaves]').click(function() {
    var message = "<p>Are you sure you wish to regroup slaves of <code><strong>" + node.Key.Hostname + ":" + node.Key.Port +
      "</strong></code>?" +
      "<p>This will attempt to promote one slave over its siblings";
    bootbox.confirm(message, function(confirm) {
      if (confirm) {
        apiCommand("/api/regroup-slaves/" + node.Key.Hostname + "/" + node.Key.Port);
      }
    });
  });

  $('#node_modal button[data-btn=enslave-siblings]').hide();
  if (node.LogBinEnabled && node.LogSlaveUpdatesEnabled) {
    $('#node_modal button[data-btn=enslave-siblings]').show();
  }
  $('#node_modal button[data-btn=enslave-siblings]').click(function() {
    var message = "<p>Are you sure you want <code><strong>" + node.Key.Hostname + ":" + node.Key.Port +
      "</strong></code> to enslave its siblings?" +
      "<p>This will stop replication on this slave and on its siblings throughout the operation";
    bootbox.confirm(message, function(confirm) {
      if (confirm) {
        apiCommand("/api/enslave-siblings/" + node.Key.Hostname + "/" + node.Key.Port);
      }
    });
  });
  $('#node_modal button[data-btn=end-downtime]').click(function() {
    apiCommand("/api/end-downtime/" + node.Key.Hostname + "/" + node.Key.Port);
  });
  $('#node_modal button[data-btn=recover]').hide();
  if (node.lastCheckInvalidProblem() && node.children && node.children.length > 0) {
    $('#node_modal button[data-btn=recover]').show();
  }
  $('#node_modal button[data-btn=recover]').click(function() {
    apiCommand("/api/recover/" + node.Key.Hostname + "/" + node.Key.Port);
  });
  $('#node_modal button[data-btn=end-maintenance]').hide();
  if (node.inMaintenance) {
    $('#node_modal button[data-btn=end-maintenance]').show();
  }
  $('#node_modal button[data-btn=end-maintenance]').click(function() {
    apiCommand("/api/end-maintenance/" + node.Key.Hostname + "/" + node.Key.Port);
  });


  if (!isAuthorizedForAction()) {
    $('#node_modal button[data-btn]').hide();
    $('#node_modal [data-btn-group]').hide();
  }

  $('#node_modal').modal({})
  $('#node_modal').unbind('hidden.bs.modal');
  $('#node_modal').on('hidden.bs.modal', function() {
    nodeModalVisible = false;
  })
}


function normalizeInstance(instance) {
  instance.id = getInstanceId(instance.Key.Hostname, instance.Key.Port);
  instance.title = instance.Key.Hostname + ':' + instance.Key.Port;
  instance.canonicalTitle = instance.title;
  instance.masterTitle = instance.MasterKey.Hostname + ":" + instance.MasterKey.Port;
  instance.masterId = getInstanceId(instance.MasterKey.Hostname,
    instance.MasterKey.Port);

  instance.replicationRunning = instance.Slave_SQL_Running && instance.Slave_IO_Running;
  instance.replicationAttemptingToRun = instance.Slave_SQL_Running || instance.Slave_IO_Running;
  instance.replicationLagReasonable = Math.abs(instance.SlaveLagSeconds.Int64 - instance.SQLDelay) <= 10;
  instance.isSeenRecently = instance.SecondsSinceLastSeen.Valid && instance.SecondsSinceLastSeen.Int64 <= 3600;
  instance.usingGTID = instance.UsingOracleGTID || instance.UsingMariaDBGTID;
  instance.isMaxScale = (instance.Version.indexOf("maxscale") >= 0);

  // used by cluster-tree
  instance.children = [];
  instance.parent = null;
  instance.hasMaster = true;
  instance.masterNode = null;
  instance.inMaintenance = false;
  instance.maintenanceEntry = null;
  instance.isFirstChildInDisplay = false

  instance.isMaster = (instance.title == instance.ClusterName);
  instance.isCoMaster = false;
  instance.isCandidateMaster = false;
  instance.isMostAdvancedOfSiblings = false;
  instance.isVirtual = false;
  instance.isAnchor = false;
  instance.isAggregate = false;

  instance.renderHint = "";
}

function normalizeInstanceProblem(instance) {
  instance.inMaintenanceProblem = function() {
    return instance.inMaintenance;
  }
  instance.lastCheckInvalidProblem = function() {
    return !instance.IsLastCheckValid;
  }
  instance.notRecentlyCheckedProblem = function() {
    return !instance.IsRecentlyChecked;
  }
  instance.notReplicatingProblem = function() {
    return !instance.replicationRunning && !(instance.isMaster && !instance.isCoMaster);
  }
  instance.replicationLagProblem = function() {
    return !instance.replicationLagReasonable;
  }

  instance.problem = null;
  instance.problemOrder = 0;
  if (instance.inMaintenanceProblem()) {
    instance.problem = "in_maintenance";
    instance.problemDescription = "This instance is now under maintenance due to some pending operation.\nSee audit page";
    instance.problemOrder = 1;
  } else if (instance.lastCheckInvalidProblem()) {
    instance.problem = "last_check_invalid";
    instance.problemDescription = "Instance cannot be reached by orchestrator.\nIt might be dead or there may be a network problem";
    instance.problemOrder = 2;
  } else if (instance.notRecentlyCheckedProblem()) {
    instance.problem = "not_recently_checked";
    instance.problemDescription = "Orchestrator has not made an attempt to reach this instance for a while now.\nThis should generally not happen; consider refreshing or re-discovering this instance";
    instance.problemOrder = 3;
  } else if (instance.notReplicatingProblem()) {
    // check slaves only; where not replicating
    instance.problem = "not_replicating";
    instance.problemDescription = "Replication is not running.\nEither stopped manually or is failing on I/O or SQL error.";
    instance.problemOrder = 4;
  } else if (instance.replicationLagProblem()) {
    instance.problem = "replication_lag";
    instance.problemDescription = "Slave is lagging in replication.\nThis diagnostic is based on either Seconds_behind_master or configured SlaveLagQuery";
    instance.problemOrder = 5;
  }
  instance.hasProblem = (instance.problem != null);
  instance.hasConnectivityProblem = (!instance.IsLastCheckValid || !instance.IsRecentlyChecked);
}

var virtualInstanceCounter = 0;

function createVirtualInstance() {
  var virtualInstance = {
    id: "orchestrator-virtual-instance-" + (virtualInstanceCounter++),
    children: [],
    parent: null,
    hasMaster: false,
    inMaintenance: false,
    maintenanceEntry: null,
    isMaster: false,
    isCoMaster: false,
    isVirtual: true,
    SlaveLagSeconds: 0,
    SecondsSinceLastSeen: 0
  }
  normalizeInstanceProblem(virtualInstance);
  return virtualInstance;
}

function normalizeInstances(instances, maintenanceList) {
  if (!instances) {
    instances = [];
  }
  instances.forEach(function(instance) {
    normalizeInstance(instance);
  });
  // Take canonical host name: strip down longest common suffix of all hosts
  // (experimental; you may not like it)
  var hostNames = instances.map(function(instance) {
    return instance.title
  });
  var suffixLength = commonSuffixLength(hostNames);
  instances.forEach(function(instance) {
    instance.canonicalTitle = canonizeInstanceTitle(instance.title)
    if (instance.canonicalTitle == instance.title) {
      instance.canonicalTitle = instance.title.substring(0, instance.title.length - suffixLength);
    }
  });
  var instancesMap = {};
  instances.forEach(function(instance) {
    instancesMap[instance.id] = instance;
  });
  // mark maintenance instances
  maintenanceList.forEach(function(maintenanceEntry) {
    var instanceId = getInstanceId(maintenanceEntry.Key.Hostname, maintenanceEntry.Key.Port)
    if (instanceId in instancesMap) {
      instancesMap[instanceId].inMaintenance = true;
      instancesMap[instanceId].maintenanceEntry = maintenanceEntry;
    }
  });
  instances.forEach(function(instance) {
    // Now that we also know about maintenance
    normalizeInstanceProblem(instance);
  });
  // create the tree array
  instances.forEach(function(instance) {
    // add to parent
    var parent = instancesMap[instance.masterId];
    if (parent) {
      instance.parent = parent;
      instance.masterNode = parent;
      // create child array if it doesn't exist
      parent.children.push(instance);
      // (parent.contents || (parent.contents = [])).push(instance);
    } else {
      // parent is null or missing
      instance.hasMaster = false;
      instance.parent = null;
      instance.masterNode = null;
    }
  });

  instances.forEach(function(instance) {
    if (instance.masterNode != null) {
      instance.isSQLThreadCaughtUpWithIOThread = (instance.ExecBinlogCoordinates.LogFile == instance.ReadBinlogCoordinates.LogFile &&
        instance.ExecBinlogCoordinates.LogPos == instance.ReadBinlogCoordinates.LogPos);
    } else {
      instance.isSQLThreadCaughtUpWithIOThread = false;
    }
  });

  instances.forEach(function(instance) {
    if (instance.isMaster && instance.parent != null && instance.parent.parent != null && instance.parent.parent.id == instance.id) {
      // In case there's a master-master setup, introduce a virtual node
      // that is parent of both.
      // This is for visualization purposes...
      var virtualCoMastersRoot = createVirtualInstance();
      coMaster = instance.parent;

      function setAsCoMaster(instance, coMaster) {
        instance.isCoMaster = true;
        instance.hasMaster = true;
        instance.masterId = coMaster.id;
        instance.masterNode = coMaster;

        var index = coMaster.children.indexOf(instance);
        if (index >= 0)
          coMaster.children.splice(index, 1);

        instance.parent = virtualCoMastersRoot;
        virtualCoMastersRoot.children.push(instance);
      }
      setAsCoMaster(instance, coMaster);
      setAsCoMaster(coMaster, instance);

      instancesMap[virtualCoMastersRoot.id] = virtualCoMastersRoot;
    }
  });
  return instancesMap;
}


function renderInstanceElement(popoverElement, instance, renderType) {
  popoverElement.attr("data-nodeid", instance.id);
  popoverElement.find("h3").attr('title', instance.title);
  popoverElement.find("h3").html('&nbsp;<div class="pull-left">' +
    instance.canonicalTitle + '</div><div class="pull-right"><a href="#"><span class="glyphicon glyphicon-cog" title="Open config dialog"></span></a></div>');
  var indicateLastSeenInStatus = false;

  if (instance.isAggregate) {
    popoverElement.find("h3 div.pull-right span").remove();
    popoverElement.find(".instance-content").append('<div>Instances: <div class="pull-right"></div></div>');

    function addInstancesBadge(count, badgeClass, title) {
      popoverElement.find(".instance-content .pull-right").append('<span class="badge ' + badgeClass + '" data-toggle="tooltip" data-placement="bottom" data-html="true" title="' + title + '">' + count + '</span> ');
      popoverElement.find('[data-toggle="tooltip"]').tooltip();
    }
    var instancesHint = instance.aggregatedProblems[""].join("<br>");
    addInstancesBadge(instance.aggregatedInstances.length, "label-primary", "Aggregated instances<br>" + instancesHint);

    for (var problemType in instance.aggregatedProblems) {
      if (errorMapping[problemType]) {
        var description = errorMapping[problemType]["description"];
        var instancesHint = instance.aggregatedProblems[problemType].join("<br>");
        addInstancesBadge(instance.aggregatedProblems[problemType].length, errorMapping[problemType]["badge"], description + "<br>" + instancesHint);
      }
    }
  }
  if (!instance.isAggregate) {
    if (instance.isFirstChildInDisplay) {
      popoverElement.addClass("first-child-in-display");
      popoverElement.attr("data-first-child-in-display", "true");
    }
    if (instance.usingGTID) {
      popoverElement.find("h3 div.pull-right").prepend('<span class="glyphicon glyphicon-globe" title="Using GTID"></span> ');
    }
    if (instance.UsingPseudoGTID) {
      popoverElement.find("h3 div.pull-right").prepend('<span class="glyphicon glyphicon-globe" title="Using Pseudo GTID"></span> ');
    }
    if (!instance.ReadOnly) {
      popoverElement.find("h3 div.pull-right").prepend('<span class="glyphicon glyphicon-pencil" title="Writeable"></span> ');
    }
    if (instance.isMostAdvancedOfSiblings) {
      popoverElement.find("h3 div.pull-right").prepend('<span class="glyphicon glyphicon-star" title="Most advanced slave"></span> ');
    }
    if (instance.CountMySQLSnapshots > 0) {
      popoverElement.find("h3 div.pull-right").prepend('<span class="glyphicon glyphicon-camera" title="' + instance.CountMySQLSnapshots + ' snapshots"></span> ');
    }
    if (instance.HasReplicationFilters) {
      popoverElement.find("h3 div.pull-right").prepend('<span class="glyphicon glyphicon-filter" title="Using replication filters"></span> ');
    }
    if (instance.LogBinEnabled && instance.LogSlaveUpdatesEnabled && !(instance.isMaster && !instance.isCoMaster)) {
      popoverElement.find("h3 div.pull-right").prepend('<span class="glyphicon glyphicon-forward" title="Logs slave updates"></span> ');
    }
    if (instance.IsCandidate) {
      popoverElement.find("h3 div.pull-right").prepend('<span class="glyphicon glyphicon-heart" title="Candidate"></span> ');
    }
    if (instance.inMaintenanceProblem()) {
      popoverElement.find("h3 div.pull-right").prepend('<span class="glyphicon glyphicon-wrench" title="In maintenance"></span> ');
    }
    if (instance.IsDetached) {
      popoverElement.find("h3 div.pull-right").prepend('<span class="glyphicon glyphicon-remove-sign" title="Replication forcibly detached"></span> ');
    }
    if (instance.IsDowntimed) {
      var downtimeMessage = 'Downtimed by ' + instance.DowntimeOwner + ': ' + instance.DowntimeReason + '.\nEnds: ' + instance.DowntimeEndTimestamp;
      popoverElement.find("h3 div.pull-right").prepend('<span class="glyphicon glyphicon-volume-off" title="' + downtimeMessage + '"></span> ');
    }

    if (instance.lastCheckInvalidProblem()) {
      instance.renderHint = "fatal";
      indicateLastSeenInStatus = true;
    } else if (instance.notRecentlyCheckedProblem()) {
      instance.renderHint = "stale";
      indicateLastSeenInStatus = true;
    } else if (instance.notReplicatingProblem()) {
      // check slaves only; check master only if it's co-master where not
      // replicating
      instance.renderHint = "danger";
    } else if (instance.replicationLagProblem()) {
      instance.renderHint = "warning";
    }
    if (instance.renderHint != "") {
      popoverElement.find("h3").addClass("label-" + instance.renderHint);
    }
    var statusMessage = instance.SlaveLagSeconds.Int64 + ' seconds lag';
    if (indicateLastSeenInStatus) {
      statusMessage = 'seen ' + instance.SecondsSinceLastSeen.Int64 + ' seconds ago';
    }
    var contentHtml = '' + instance.Version;
    if (instance.LogBinEnabled) {
      contentHtml += " " + instance.Binlog_format;
    }
    contentHtml = '' + '<div class="pull-right">' + statusMessage + ' </div>' + '<p class="instance-basic-info">' + contentHtml + '</p>';
    if (instance.isCoMaster) {
      contentHtml += '<p><strong>Co master</strong></p>';
    } else if (instance.isMaster) {
      contentHtml += '<p><strong>Master</strong></p>';
    }
    if (renderType == "search") {
      contentHtml += '<p>' + 'Cluster: <a href="/web/cluster/' + instance.ClusterName + '">' + instance.ClusterName + '</a>' + '</p>';
    }
    if (renderType == "problems") {
      contentHtml += '<p>' + 'Problem: <strong title="' + instance.problemDescription + '">' + instance.problem.replace(/_/g, ' ') + '</strong>' + '</p>';
    }
    popoverElement.find(".instance-content").html(contentHtml);
  }
  // if (instance.isCandidateMaster) {
  // popoverElement.append('<h4 class="popover-footer"><strong>Master
  // candidate</strong><div class="pull-right"><button class="btn btn-xs
  // btn-default" data-command="make-master"><span class="glyphicon
  // glyphicon-play"></span> Make master</button></div></h4>');
  // } else if (instance.isMostAdvancedOfSiblings) {
  // popoverElement.append('<h4
  // class="popover-footer"><strong>Candidate</strong><div
  // class="pull-right"><button class="btn btn-xs btn-default"
  // data-command="make-local-master"><span class="glyphicon
  // glyphicon-play"></span> Make local master</button></div></h4>');
  // }

  popoverElement.find("h3 a").click(function() {
    openNodeModal(instance);
    return false;
  });
}

var onClustersListeners = [];

function onClusters(func) {
  onClustersListeners.push(func);
}


function getParameterByName(name) {
  name = name.replace(/[\[]/, "\\[").replace(/[\]]/, "\\]");
  var regex = new RegExp("[\\?&]" + name + "=([^&#]*)"),
    results = regex.exec(location.search);
  return results === null ? "" : decodeURIComponent(results[1].replace(/\+/g, " "));
}


$(document).ready(function() {
  visualizeBrand();

  $(".navbar-nav li").removeClass("active");
  $(".navbar-nav li[data-nav-page='" + activePage() + "']").addClass("active");

  $.get("/api/clusters-info", function(clusters) {
    clusters.forEach(function(cluster) {
      var title = '<span class="small">' + cluster.ClusterName + '</span>';
      title = ((cluster.ClusterAlias != "") ? '<strong>' + cluster.ClusterAlias + '</strong>, ' + title : title);
      $("#dropdown-clusters").append('<li><a href="/web/cluster/' + cluster.ClusterName + '">' + title + '</a></li>');
    });
    onClustersListeners.forEach(function(func) {
      func(clusters);
    });
  }, "json");
  $(".ajaxLoader").click(function() {
    return false;
  });
  $("#refreshCountdown").click(function() {
    if ($.cookie("auto-refresh") == "true") {
      $.cookie("auto-refresh", "false", {
        path: '/',
        expires: 1
      });
    } else {
      $.cookie("auto-refresh", "true", {
        path: '/',
        expires: 1
      });
    }
    updateCountdownDisplay();
  });
  if (agentsHttpActive() == "true") {
    $("#nav_agents").show();
  }
  if (contextMenuVisible() == "true") {
    showContextMenu();
  }
  if (!isAuthorizedForAction()) {
    $("[data-nav-page=read-only]").css('display', 'inline-block');
  }
  if (getUserId() != "") {
    $("[data-nav-page=user-id]").css('display', 'inline-block');
    $("[data-nav-page=user-id] a").html(" " + getUserId());
  }
  var orchestratorMsg = getParameterByName("orchestrator-msg")
  if (orchestratorMsg) {
    addInfo(orchestratorMsg)

    reloadPageHint = {
      hint: getParameterByName("hint"),
      hostname: getParameterByName("hostname"),
      port: getParameterByName("port")
    }
    history.pushState(null, document.title, location.href.split("?orchestrator-msg=")[0])
  }
  if (typeof($.cookie("auto-refresh")) === 'undefined') {
    $.cookie("auto-refresh", "true", {
      path: '/',
      expires: 1
    });
  }
  $("#searchInput").focus();
});<|MERGE_RESOLUTION|>--- conflicted
+++ resolved
@@ -294,180 +294,9 @@
       $('#node_modal button[data-btn=detach-slave]').appendTo(hiddenZone)
       $('#node_modal button[data-btn=reattach-slave]').appendTo(masterCoordinatesEl.find("div"))
     } else {
-<<<<<<< HEAD
       $('#node_modal button[data-btn=detach-slave]').appendTo(masterCoordinatesEl.find("div"))
       $('#node_modal button[data-btn=reattach-slave]').appendTo(hiddenZone)
-=======
-        $('#node_modal button[data-btn=reset-slave]').appendTo(hiddenZone);
-        $('#node_modal button[data-btn=skip-query]').appendTo(hiddenZone);
-        $('#node_modal button[data-btn=detach-slave]').appendTo(hiddenZone)
-        $('#node_modal button[data-btn=reattach-slave]').appendTo(hiddenZone)
-    }
-    if (node.LogBinEnabled) {
-    	addNodeModalDataAttribute("Self coordinates", node.SelfBinlogCoordinates.LogFile+":"+node.SelfBinlogCoordinates.LogPos);
-    }
-    var td = addNodeModalDataAttribute("Num slaves", node.SlaveHosts.length);
-    $('#node_modal button[data-btn=regroup-slaves]').appendTo(td.find("div"))
-    addNodeModalDataAttribute("Server ID", node.ServerID);
-    if (node.ServerUUID) {
-    	addNodeModalDataAttribute("Server UUID", node.ServerUUID);
-    }
-    addNodeModalDataAttribute("Version", node.Version);
-    var td = addNodeModalDataAttribute("Read only", booleanString(node.ReadOnly));
-    $('#node_modal button[data-btn=set-read-only]').appendTo(td.find("div"))
-    $('#node_modal button[data-btn=set-writeable]').appendTo(td.find("div"))
-
-    addNodeModalDataAttribute("Has binary logs", booleanString(node.LogBinEnabled));
-    if (node.LogBinEnabled) {
-    	addNodeModalDataAttribute("Binlog format", node.Binlog_format);
-        var td = addNodeModalDataAttribute("Logs slave updates", booleanString(node.LogSlaveUpdatesEnabled));
-        $('#node_modal button[data-btn=enslave-siblings]').appendTo(td.find("div"))
-    }
-
-    var td = addNodeModalDataAttribute("GTID based replication", booleanString(node.usingGTID));
-    $('#node_modal button[data-btn=enable-gtid]').appendTo(td.find("div"))
-    $('#node_modal button[data-btn=disable-gtid]').appendTo(td.find("div"))
-
-    addNodeModalDataAttribute("Uptime", node.Uptime);
-
-    addNodeModalDataAttribute("Allow TLS", node.AllowTLS);
-
-    addNodeModalDataAttribute("Cluster",
-            '<a href="/web/cluster/'+node.ClusterName+'">'+node.ClusterName+'</a>');
-    addNodeModalDataAttribute("Audit",
-            '<a href="/web/audit/instance/'+node.Key.Hostname+'/'+node.Key.Port+'">'+node.title+'</a>');
-    addNodeModalDataAttribute("Agent",
-            '<a href="/web/agent/'+node.Key.Hostname+'">'+node.Key.Hostname+'</a>');
-    addNodeModalDataAttribute("Long queries",
-            '<a href="/web/long-queries?filter='+node.Key.Hostname+'">on '+node.Key.Hostname+'</a>');
-    
-    $('#node_modal [data-btn]').unbind("click");
-    
-    $("#beginDowntimeOwner").val(getUserId());
-    $('#node_modal button[data-btn=begin-downtime]').click(function() {
-    	if (!$("#beginDowntimeOwner").val()) {
-    		return addModalAlert("You must fill the owner field");
-    	}
-    	if (!$("#beginDowntimeReason").val()) {
-    		return addModalAlert("You must fill the reason field");
-    	}
-    	var uri = "/api/begin-downtime/"+node.Key.Hostname+"/"+node.Key.Port + "/" + $("#beginDowntimeOwner").val() + "/" + $("#beginDowntimeReason").val() + "/" + $("#beginDowntimeDuration").val();
-    	apiCommand(uri);
-    });
-    $('#node_modal button[data-btn=refresh-instance]').click(function(){
-    	apiCommand("/api/refresh/"+node.Key.Hostname+"/"+node.Key.Port, "refresh");
-    });
-    $('#node_modal button[data-btn=skip-query]').click(function(){
-    	apiCommand("/api/skip-query/"+node.Key.Hostname+"/"+node.Key.Port);
-    });
-    $('#node_modal button[data-btn=start-slave]').click(function(){
-    	apiCommand("/api/start-slave/"+node.Key.Hostname+"/"+node.Key.Port);
-    });
-    $('#node_modal button[data-btn=restart-slave]').click(function(){
-    	apiCommand("/api/restart-slave/"+node.Key.Hostname+"/"+node.Key.Port);
-    });
-    $('#node_modal [data-btn=stop-slave]').click(function(){
-    	apiCommand("/api/stop-slave/"+node.Key.Hostname+"/"+node.Key.Port);
-    });
-    $('#node_modal [data-btn=stop-slave-nice]').click(function(){
-    	apiCommand("/api/stop-slave-nice/"+node.Key.Hostname+"/"+node.Key.Port);
-    });
-    $('#node_modal button[data-btn=detach-slave]').click(function(){
-    	apiCommand("/api/detach-slave/"+node.Key.Hostname+"/"+node.Key.Port);
-    });
-    $('#node_modal button[data-btn=reattach-slave]').click(function(){
-    	apiCommand("/api/reattach-slave/"+node.Key.Hostname+"/"+node.Key.Port);
-    });
-    $('#node_modal button[data-btn=reset-slave]').click(function(){
-    	var message = "<p>Are you sure you wish to reset <code><strong>" + node.Key.Hostname + ":" + node.Key.Port +
-			"</strong></code>?" +
-			"<p>This will stop and break the replication." +
-			"<p>FYI, this is a destructive operation that cannot be easily reverted"
-			;
-    	bootbox.confirm(message, function(confirm) {
-			if (confirm) {
-		    	apiCommand("/api/reset-slave/"+node.Key.Hostname+"/"+node.Key.Port);
-			}
-		}); 
-		return false;
-    });
-    $('#node_modal button[data-btn=set-read-only]').click(function(){
-    	apiCommand("/api/set-read-only/"+node.Key.Hostname+"/"+node.Key.Port);
-    });
-    $('#node_modal button[data-btn=set-writeable]').click(function(){
-    	apiCommand("/api/set-writeable/"+node.Key.Hostname+"/"+node.Key.Port);
-    });
-    $('#node_modal button[data-btn=enable-gtid]').click(function(){
-    	var message = "<p>Are you sure you wish to enable GTID on <code><strong>" + node.Key.Hostname + ":" + node.Key.Port +
-    		"</strong></code>?" +
-			"<p>Replication <i>might</i> break as consequence"
-		;
-    	bootbox.confirm(message, function(confirm) {
-			if (confirm) {
-				apiCommand("/api/enable-gtid/"+node.Key.Hostname+"/"+node.Key.Port);
-			}
-		}); 
-    });
-    $('#node_modal button[data-btn=disable-gtid]').click(function(){
-    	var message = "<p>Are you sure you wish to disable GTID on <code><strong>" + node.Key.Hostname + ":" + node.Key.Port +
-			"</strong></code>?" +
-			"<p>Replication <i>might</i> break as consequence"
-		;
-		bootbox.confirm(message, function(confirm) {
-			if (confirm) {
-				apiCommand("/api/disable-gtid/"+node.Key.Hostname+"/"+node.Key.Port);
-			}
-		});
-    });
-    $('#node_modal button[data-btn=forget-instance]').click(function(){
-    	var message = "<p>Are you sure you wish to forget <code><strong>" + node.Key.Hostname + ":" + node.Key.Port +
-			"</strong></code>?" +
-			"<p>It may be re-discovered if accessible from an existing instance through replication topology."
-			;
-    	bootbox.confirm(message, function(confirm) {
-			if (confirm) {
-		    	apiCommand("/api/forget/"+node.Key.Hostname+"/"+node.Key.Port);
-			}
-		}); 
-    	return false;
-    });
-
-    $("body").on("click", "#node_modal a[data-btn=move-equivalent]", function(event) {
-    	var targetHostname = $(event.target).attr("data-hostname");
-    	var targetPort = $(event.target).attr("data-port");
-    	apiCommand("/api/move-equivalent/"+node.Key.Hostname+"/"+node.Key.Port+"/"+targetHostname+"/"+targetPort);
-    });
-
-    if (node.IsDowntimed) {
-    	$('#node_modal [data-panel-type=downtime]').html("Downtimed by <strong>"+node.DowntimeOwner+"</strong> until "+node.DowntimeEndTimestamp);
-    	$('#node_modal [data-description=downtime-status]').html(
-    		node.DowntimeReason
-    	);    	
-    	$('#node_modal [data-panel-type=begin-downtime]').hide();
-    	$('#node_modal [data-panel-type=end-downtime]').show();
-    } else {
-    	$('#node_modal [data-panel-type=downtime]').html("Downtime");
-    	$('#node_modal [data-panel-type=begin-downtime]').show();
-    	$('#node_modal [data-panel-type=end-downtime]').hide();
-    }
-	$('#node_modal button[data-btn=skip-query]').hide();
-	$('#node_modal button[data-btn=start-slave]').hide();
-	$('#node_modal button[data-btn=restart-slave]').hide();
-	$('#node_modal [data-btn-group=stop-slave]').hide();
-	
-    if (node.MasterKey.Hostname) {
-        if (node.replicationRunning || node.replicationAttemptingToRun) {
-        	$('#node_modal [data-btn-group=stop-slave]').show();
-        	$('#node_modal button[data-btn=restart-slave]').show();
-        } else if (!node.replicationRunning) {
-        	$('#node_modal button[data-btn=start-slave]').show();
-        }
-        if (!node.Slave_SQL_Running && node.LastSQLError) {
-        	$('#node_modal button[data-btn=skip-query]').show();
-        }
->>>>>>> f207e25e
-    }
-
+    }
   } else {
     $('#node_modal button[data-btn=reset-slave]').appendTo(hiddenZone);
     $('#node_modal button[data-btn=skip-query]').appendTo(hiddenZone);
@@ -500,7 +329,7 @@
   $('#node_modal button[data-btn=disable-gtid]').appendTo(td.find("div"))
 
   addNodeModalDataAttribute("Uptime", node.Uptime);
-
+  addNodeModalDataAttribute("Allow TLS", node.AllowTLS);
   addNodeModalDataAttribute("Cluster",
     '<a href="/web/cluster/' + node.ClusterName + '">' + node.ClusterName + '</a>');
   addNodeModalDataAttribute("Audit",
