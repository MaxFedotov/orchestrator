--- conflicted
+++ resolved
@@ -471,80 +471,6 @@
   fi
   command=$(echo $command | sed -e 's/slave/replica/')
   case $command in
-<<<<<<< HEAD
-    "discover") discover ;;
-    "forget") forget ;;
-
-    "topology") ascii_topology ;;
-    "clusters") clusters ;;
-    "clusters-alias") clusters_alias ;;
-    "instance"|"which-instance") instance ;;
-    "which-master") which_master ;;
-    "which-replicas") which_replicas ;;
-    "which-cluster-instances") which_cluster_instances ;;
-    "which-cluster") which_cluster ;;
-    "all-clusters-masters") all_clusters_masters ;;
-    "all-instances") all_instances ;;
-    "which-cluster-osc-replicas") which_cluster_osc_replicas ;;
-    "downtimed") downtimed ;;
-    "dominant-dc") dominant_dc ;;
-
-    "submit-pool-instances") submit_pool_instances ;;
-    "which-heuristic-cluster-pool-instances") which_heuristic_cluster_pool_instances ;;
-
-    "begin-downtime") begin_downtime ;;
-    "end-downtime") end_downtime ;;
-    "begin-maintenance") begin_maintenance ;;
-    "end-maintenance") end_maintenance ;;
-    "register-candidate") register_candidate ;;
-    "register-hostname-unresolve") register_hostname_unresolve ;;
-    "deregister-hostname-unresolve") deregister_hostname_unresolve ;;
-
-    "move-up") general_singular_relocate_command ;;
-    "match-up") general_singular_relocate_command ;;
-    "make-co-master") general_singular_relocate_command ;;
-    "take-master") general_singular_relocate_command ;;
-    "take-siblings") general_singular_relocate_command ;;
-    "match-up") general_singular_relocate_command ;;
-    "relocate") general_relocate_command ;;
-    "match") general_relocate_command ;;
-    "repoint") general_relocate_command ;;
-    "move-below") general_relocate_command ;;
-    "move-below-gtid") general_relocate_command ;;
-    "move-equivalent") general_relocate_command ;;
-    "move-up-replicas") general_singular_relocate_replicas_command ;;
-    "match-up-replicas") general_singular_relocate_replicas_command ;;
-    "repoint-replicas") general_singular_relocate_replicas_command ;;
-    "relocate-replicas") general_relocate_replicas_command ;;
-    "move-replicas-gtid") general_relocate_replicas_command ;;
-
-    "stop-slave") general_instance_command ;;
-    "stop-slave-nice") general_instance_command ;;
-    "start-slave") general_instance_command ;;
-    "restart-slave") general_instance_command ;;
-    "reset-slave") general_instance_command ;;
-    "detach-replica") general_instance_command ;;
-    "reattach-replica") general_instance_command ;;
-    "reattach-replica-master-host") general_instance_command ;;
-    "skip-query") general_instance_command ;;
-    "set-read-only") general_instance_command ;;
-    "set-writeable") general_instance_command ;;
-    "flush-binary-logs") general_instance_command ;;
-
-    "recover") recover ;;
-    "graceful-master-takeover") graceful_master_takeover ;;
-    "force-master-failover") force_master_failover ;;
-    "ack-cluster-recoveries") ack_cluster_recoveries ;;
-    "disable-global-recoveries") disable_global_recoveries ;;
-    "enable-global-recoveries") enable_global_recoveries ;;
-    "check-global-recoveries") check_global_recoveries ;;
-
-    "replication-analysis") replication_analysis ;;
-
-    "raft-leader-hostname") raft_leader_hostname ;;
-    "raft-elect-leader") raft_elect_leader ;;
-
-=======
     "help") prompt_help ;;
     "discover") discover ;; # Lookup an instance, investigate it
     "forget") forget ;;     # Forget about an instance's existence
@@ -561,6 +487,7 @@
     "all-instances") all_instances ;;                           # The complete list of known instances
     "which-cluster-osc-replicas") which_cluster_osc_replicas ;; # Output a list of replicas in a cluster, that could serve as a pt-online-schema-change operation control replicas
     "downtimed") downtimed ;;                                   # List all downtimed instances
+    "dominant-dc") dominant_dc ;;                               # Name the data center where most masters are found
 
     "relocate") general_relocate_command ;;                   # Relocate a replica beneath another instance
     "relocate-replicas") general_relocate_replicas_command ;; # Relocates all or part of the replicas of a given instance under another instance
@@ -618,7 +545,10 @@
     "check-global-recoveries") check_global_recoveries ;;     # Show the global recovery configuration
 
     "replication-analysis") replication_analysis ;;           # Request an analysis of potential crash incidents in all known topologies
->>>>>>> 36362617
+
+    "raft-leader-hostname") raft_leader_hostname ;; # Get hostname of raft leader, assuming raft setup
+    "raft-elect-leader") raft_elect_leader ;;       # Request raft re-elections, provide hint for new leader's identity
+
     *) fail "Unsupported command $command" ;;
   esac
 }
